--- conflicted
+++ resolved
@@ -16,11 +16,7 @@
 }
 
 dependencies {
-<<<<<<< HEAD
-    compile group: 'org.codehaus.groovy', name: 'groovy', version: '2.1.1'
-=======
-    groovy group: 'org.codehaus.groovy', name: 'groovy', version: '2.3.4'
->>>>>>> f24ab34e
+    compile group: 'org.codehaus.groovy', name: 'groovy', version: '2.3.4'
     compile 'org.codehaus.gpars:gpars:0.12'
 
     compile files(fileTree(dir:'local-lib', includes:['*.jar']))
