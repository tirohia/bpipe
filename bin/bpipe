#!/bin/bash
#----------------------------------------------------------
#
# Bpipe Runner Script
#
# This wrapper script performs a number of small functions 
# itself but also acts as a wrapper to launch the 'real'
# Bpipe code which operates as a Java process.
#
# When a pipeline is run, this script creates a PID file
# in the local folder, .bpipe/jobs.  This file is 
# named with the PID of the Java process that was launched,
# (not the PID of this script) and containing the command
# that was used to invoke the bpipe script.  In this script,
# the BPIPE_PID is used to refer to this PID.
#
# Author:  Simon Sadedin, simon.sadedin@mcri.edu.au
#----------------------------------------------------------

# Version of Bpipe - this should be 0.0.0 in the source tree,
# it will be replaced by the build script at build time
VERSION=0.0.0


# Build date as an integer (unix epoch time)
# This should be 0 in the source tree, 
# it will be replaced by the build script at build time
BUILDDATE=0

<<<<<<< HEAD
# Default memory used
# Mainly here to limit memory on systems with very large memory
# as otherwise Java can default to extreme amounts (gigabytes)
: ${MAX_JAVA_MEM:="256m"}
=======
: ${JAVA_MEM:=256m}
>>>>>>> fa890d4d

#----------------------------------------------------------
# Kill a whole tree of processes in a cross platform way.
# Note, in some situations killing the parent process is 
# sufficient ot kill the children, however this doesn't
# happen universally, so this function actually recursively
# calls itself to iterate all child processes and kill them
#----------------------------------------------------------
killtree() {
    local ppid=$1
    
    # Sadly Mac OS/X does not seem to support --ppid option in default version
    # of ps
    if uname | grep -q Darwin;
    then
        pids=`ps -o pid,ppid | grep '^[0-9]' | grep ' '$ppid | cut -f 1 -d ' '`
    elif uname | grep -iq cygwin;
    then
        pids=`ps -f  | awk '{ if(NR>1) print  $2 " " $3 }' | grep ' '$ppid | cut -f 1 -d ' '`
    else
        pids=$(ps -o pid --no-headers --ppid ${ppid})
    fi
    
    if [ ! -z "$pids" ];
    then
        for child_pid in ${pids}; 
        do
            killtree ${child_pid}
        done
    fi
    kill -TERM ${ppid}
}

#----------------------------------------------------------
# Create a file containing the PID of the Java process
# that was launched to run the pipeline.
# The PID of the Java process is provided as the first
# argument.
#----------------------------------------------------------
create_pid_file() {
    # This creating dance is to try and make the
    # launch pid file appear atomically
    # The java runtime is going to read this file immediately after startup
    echo $1 > .bpipe/launch/$$.tmp
    mv .bpipe/launch/$$.tmp .bpipe/launch/$$
}

#---------------------------------------------------------
# Determine the process ID of the most recent
# Bpipe execution's Java process.
# The output is set in the LAST_PID variable
#---------------------------------------------------------
get_last_run_pid() {

    if [ ! -e .bpipe/jobs ];
    then
      LAST_PID="-1"
    else
      LAST_PID=`ls -tc .bpipe/jobs/* | head -1 | xargs basename`
    fi

}

#----------------------------------------------------------
# Determine if the most recent Bpipe execution is
# still currently running.
# The output is returned as an exit code (0==running, 1==not)
#----------------------------------------------------------
is_running() {

    # Sets LAST_PID
    get_last_run_pid

    # Never run before?
    if [ "$LAST_PID" == "-1" ];
    then
      return 1
    fi

    # Has been run, is it finished?
    kill -0 $LAST_PID > /dev/null 2>&1
}

#----------------------------------------------------------
# Check if the job files were flagged for cleanup
# Files are flagged for cleanup when the Java process
# is launched but aborts before doing anything useful
# (for example, if it just prints help).
#----------------------------------------------------------
function clean_job_files() {
    if [ -e .bpipe/logs/$$.erase.log ];
    then
      rm .bpipe/logs/$$.erase.log
      rm .bpipe/logs/$$.log

      if [ ! -z $BPIPE_PID ] ;
      then
         rm -f .bpipe/jobs/$BPIPE_PID
         rm -f ~/.bpipedb/jobs/$BPIPE_PID
      fi
    fi
}

#----------------------------------------------------------
# Look for files marked dirty and clean them up
# Dirty files are output files that are created 
# but their commands failed before completion.
# These are usually cleaned up by the Java process
# itself, however we still do it here to deal with
# the case where the Java process is hard-killed.
#----------------------------------------------------------
cleanup() {
    # Check for any unclean output files 
    if [ -d .bpipe/inprogress ];
    then
      for ip in .bpipe/inprogress/* ;
      do
          echo "Cleaning up files from context $ip"
          for f in `cat $ip`;
          do
              if [ -e "$f" ];
              then
              target=".bpipe/trash/$f"
              if [ ! -d .bpipe/trash ];
              then
                  mkdir -p .bpipe/trash
              fi
              count=1
              realtarget="$target"
              while [ -e "$realtarget" ];
              do
                realtarget="${target}.${count}"
                let "count = count + 1"
              done
              target="$realtarget"
              echo "Moving unclean file $f to $target"
              echo
              mv "$f" ".bpipe/trash/$f"
              fi
          done
      done
    fi
}

#----------------------------------------------------------
# Signal handler that intercepts Ctrl+C
# This allows us to do cleanup, better termination of child 
# processes and other useful stuff.
#----------------------------------------------------------
function handle_sigint() {
    if kill -0 $BPIPE_PID  ;
    then
        echo
        read -p "Pipeline job running as process $BPIPE_PID.  Terminate? (y/n): "
        if [ "$REPLY" == "y" ];
        then
            echo
            echo "Terminating process $BPIPE_PID ..."
            killtree $BPIPE_PID

            # Don't carry on until Bpipe actually finishes
            wait $BPIPE_PID > /dev/null 2>&1
            echo 
            cleanup
        fi
    fi

    # Note that TAIL_PID is only defined when we use
    # non-native tracking of bpipe termination. So
    # only try and kill tail if it wouldn't have terminated
    # by itself
    if [ ! -z "$TAIL_PID" ];
    then
      if kill -0 $TAIL_PID ;
      then
          kill $TAIL_PID
      fi
    fi

    clean_job_files
    exit
}

#----------------------------------------------------------
# Compute a classpath for running the Bpipe Java process
# This path takes into account OS (so Cygwin gets a Windows
# style path) and also recognizes when you are running in-situ
# in the development tree so it will let classes from the
# build directory override the jar files. 
#----------------------------------------------------------
get_classpath() {
  LIB=lib
  if [ -e $BPIPE_HOME/local-lib ];
  then
    LIB="local-lib"
  fi

  CP="$BPIPE_HOME"/$LIB/bpipe.jar:"$BPIPE_HOME"/$LIB/groovy-all-1.8.6.jar:$BPIPE_HOME/$LIB/commons-cli-1.2.jar:$BPIPE_HOME/$LIB/jgraphx.jar:$BPIPE_HOME/$LIB/smack-3.2.2.jar:$BPIPE_HOME/$LIB/mail.jar

  # In case we are running in place in the bpipe project root, we pre-empt any other 
  # bpipe classes with those from the build directory and the eclipse compile path
  if [ -e $BPIPE_HOME/build/classes/main ];
  then
    CP="$BPIPE_HOME/eclipse-build:$BPIPE_HOME/build/classes/main:$CP"
  fi

  # Support for Cygwin: convert the class path to windows format 
  if uname | grep -iq cygwin;
  then
     CP=`cygpath -pw "$CP"`
  fi
}

#----------------------------------------------------------
# Print out a list of currently active jobs
# Bpipe stores a list of currently active jobs in the
# user's home directory under .bpipedb/jobs.
# 
#----------------------------------------------------------
print_jobs() {
    if [ -e ~/.bpipedb/jobs/ ];
    then
        for i in ~/.bpipedb/jobs/* _ ;
        do
           base=`basename $i`
           if [ "$base" != "*" ] && [ "$i" != "_" ];
           then
             if [ -e $i ];
             then
                 if kill -0 $base > /dev/null 2>/dev/null ;
                 then
                     # Resolve the directory where it is running
                     JOB_DIR=`ls -l ~/.bpipedb/jobs/$base | sed 's/^.*->//g' | xargs dirname | xargs dirname | xargs dirname`
                     echo "$base : $JOB_DIR :  "`cat $i`
                 else
                    # Since the process is not running, it was 
                    # probably hard killed somehow, so 
                    # just clean up the file quietly 
                    rm -f ~/.bpipedb/jobs/$base
                    rm -f .bpipe/jobs/$base
                 fi
             else
                 echo "Found old PID file $i"
                 #rm $i
             fi
           fi
        done
    fi
}

# Locate Bpipe's home directory
# Need something more sophisticated to deal with symbolic links?
BPIPE_HOME=`dirname $0`/..

# Default directory for pipes - user can override by setting BPIPE_LIB themselves
: ${BPIPE_LIB:="$HOME/bpipes"}

# Make sure needed directories exist
mkdir -p .bpipe/launch .bpipe/logs

COMMAND="$1"
TESTMODE=""

get_classpath

SHOWDEBUG=false

# If the only argument is "retry" then actually just run the previous 
if [ "$COMMAND" == "retry" ]
then
    shift 1

    if [ -e .bpipe/lastcmd ];
    then
        if [ "$1" == "test" ];
        then
            sed 's/bpipe run/bpipe test/' .bpipe/lastcmd | bash 
        else
            bash < .bpipe/lastcmd
        fi
    else
        echo
        echo "No previous Bpipe command seems to have been run in this directory."
        echo
    fi
    exit
elif [ "$COMMAND" == "history" ];
then
    shift 1
    if [ -e .bpipe/history ];
    then
        cat .bpipe/history
    else
        echo
        echo "No history found"
        echo
    fi
    exit
elif [ "$COMMAND" == "diagram" ];
then
    shift 1
<<<<<<< HEAD
    java -Xmx${MAX_JAVA_MEM} -classpath "$CP" -Dbpipe.mode=diagram bpipe.Runner $* 
=======
    java -Xmx$JAVA_MEM -classpath "$CP" -Dbpipe.mode=diagram bpipe.Runner $* 
>>>>>>> fa890d4d
    exit
elif [ "$COMMAND" == "diagrameditor" ];
then
    shift 1
<<<<<<< HEAD
    java -Xmx${MAX_JAVA_MEM} -classpath "$CP" -Dbpipe.mode=diagrameditor bpipe.Runner $* 
=======
    java -Xmx$JAVA_MEM -classpath "$CP" -Dbpipe.mode=diagrameditor bpipe.Runner $* 
>>>>>>> fa890d4d
    exit
elif [ "$COMMAND" == "log" ];
then
    shift 1
    
    if uname | grep -q Darwin ;
    then
        TERM_HEIGHT=`stty -a | grep -o '[0-9]* rows;' | sed 's/[^0-9]//g'`
    else
        TERM_HEIGHT=`stty -a | grep -o 'rows [0-9]*;' | sed 's/[^0-9]//g'`
    fi
    
    if [ -z "$TERM_HEIGHT" ];
    then
        TERM_HEIGHT=80
    fi
    
    # Note that the log is not named with the PID of the Java process (unfortunately) but rather
    # with the PID of the shell script that started it.  Therefore we have to 
    # list files to find the 'most recent' log.
    # TODO: for consistency / sanity should try to change this
    LOG_ID=`ls -tc .bpipe/logs/*.log | grep -v 'bpipe\.' | head -1 | grep -o '[0-9]*.log$' | sed 's/[^0-9]//g'`
    
    if is_running ;
    then
        TAIL_OPT="-f"
        TAIL_ROWS=$TERM_HEIGHT
    else
        let 'TAIL_ROWS=TERM_HEIGHT-7'
        echo ""
        echo "MSG: vvvvvvvvvvvvvvvvvvvvvvvvvvvvvvvvvvvvvvvvvvvvvvvvvvvvvvvvvvvvvvvvvvvvvvvvvvvvvvvvvvvvvvvvvvvvvvv"
        echo "MSG:     NOTE: Pipeline completed as process $LAST_PID.  Trailing lines follow."
        echo "MSG:     Use bpipe log -n <lines> to see more lines"
        echo "MSG: ^^^^^^^^^^^^^^^^^^^^^^^^^^^^^^^^^^^^^^^^^^^^^^^^^^^^^^^^^^^^^^^^^^^^^^^^^^^^^^^^^^^^^^^^^^^^^^^"
        echo ""
    fi
    
    if echo "$*" | grep -q '\-n' ;
    then
        ROWS_OPT=""
    else
        ROWS_OPT="-n $TAIL_ROWS"
    fi
    
    tail $ROWS_OPT $TAIL_OPT $* .bpipe/logs/$LOG_ID.log
	    
    exit
elif [ "$COMMAND" == "stop" ];
then
    shift 1

    # Find all the process ids and kill it
    get_last_run_pid

    echo
    echo "PID of last job is $LAST_PID"
    
    if is_running ;
    then
      # TODO: would be nicer to show a little info and 
      # let the the user confirm?
      echo
      echo "Killing job $LAST_PID"
      echo
      killtree $LAST_PID
    else
      echo
      echo "Job $LAST_PID appears to be finished"
      echo
    fi

    # Now stop any remaining commands
<<<<<<< HEAD
    java -Xmx${MAX_JAVA_MEM} -classpath "$CP" -Dbpipe.mode=stopcommands bpipe.Runner
=======
    java -Xmx$JAVA_MEM -classpath "$CP" -Dbpipe.mode=stopcommands bpipe.Runner
>>>>>>> fa890d4d

    exit
elif [ "$COMMAND" == "cleancommands" ];
then
    # Clean all commands considered to be currently executing
    rm -rf .bpipe/commands
    exit 
elif [ "$COMMAND" == "jobs" ];
then
    print_jobs
    exit
elif [ "$COMMAND" == "run" ];
then
    if is_running ;
    then
      echo
      echo "WARNING:  there appears to be a pipeline already running in this directory as process $LAST_PID"
      echo
      echo "Running more than one pipeline simultaneously may cause inconsistent results to be returned"
      echo "or even incorrect files to be used in your pipeline."
      echo
      echo "Use 'bpipe stop' to stop an existing pipeline if you want to run another one."
      echo
      read -p "Are you sure you want to continue? (y/n): "
      if [ "$REPLY" != y ];
      then
        echo
        echo "Aborting ..."
        echo
        exit 
      fi
    fi
    shift 1
elif [ "$COMMAND" == "test" ];
then
    shift 1
    TESTMODE="-t"
    COMMAND="run"
elif [ "$COMMAND" == "debug" ];
then
    shift 1
    BPIPEDEBUG="-Xdebug -Xrunjdwp:transport=dt_socket,address=8010,server=y,suspend=y"
    SHOWDEBUG=true
    COMMAND="run"
fi

################# Default Command => Run ################

echo "$0 $COMMAND $*" > .bpipe/lastcmd
echo "$0 $COMMAND $*" >> .bpipe/history

# Run in the background with nohup so that jobs do not abort on logout
# We pass the pid of this shell as a property.  This allows the bpipe runtime
# to figure out its own process id which is otherwise hard to do in Java
$SHOWDEBUG && { 
  echo "DEBUG: classpath=$CP"
  echo "JAVA_MEM: $JAVA_MEM"
}
<<<<<<< HEAD
nohup java -Xmx${MAX_JAVA_MEM} -classpath "$CP" $BPIPEDEBUG -Dbpipe.pid=$$ -Dbpipe.home="$BPIPE_HOME" -Dbpipe.version=$VERSION bpipe.Runner $TESTMODE $* > .bpipe/logs/$$.log 2>&1 &
=======
nohup java -Xmx$JAVA_MEM -classpath "$CP" $BPIPEDEBUG -Dbpipe.pid=$$ -Dbpipe.home="$BPIPE_HOME" -Dbpipe.version=$VERSION bpipe.Runner $TESTMODE $* > .bpipe/logs/$$.log 2>&1 &
>>>>>>> fa890d4d

BPIPE_PID="$!"

$SHOWDEBUG && { 
  echo "DEBUG:  Launched Java with PID $BPIPE_PID"
}

create_pid_file $BPIPE_PID

# Save the job in the local folder, linked to its PID
mkdir -p .bpipe/jobs
echo "$0 $COMMAND $*" >> .bpipe/jobs/$BPIPE_PID

# Save the job in the user's home .bpipe folder - this allows the user to query
# what jobs they have running from anywhere
# Note that it is up to the Java code to remove this when it shuts down
mkdir -p ~/.bpipedb/jobs
ln -s `pwd`/.bpipe/jobs/$BPIPE_PID  ~/.bpipedb/jobs/$BPIPE_PID

# Set up signal handler to trap Ctrl-C so that we can cleanly abort the job
trap handle_sigint SIGINT

# Tail the output so that the user sees it
RUNPID=$$

LOGFILE=.bpipe/logs/$RUNPID.log

# Very rarely we can find that nohup takes longer to launch in the background than this process takes to get here
# so we wait for the file to become available
count=0
while [ ! -e $LOGFILE ];
do
    sleep 1    
    let 'count=count+1'
    if [ $count -ge 4 ];
    then
        echo "ERROR:  Bpipe process did not create expected log file $LOGFILE after 3 seconds.  Please check output."
        exit
    fi
done

# On Cygwin we can use automatic termination of tail,
# but on Macs we have to emaulate that (grrr)
if uname | grep -iq cygwin || uname | grep -iq Linux; 
then
    #echo "DEBUG:  tailing log using native pid tracking RUNPID=$RUNPID"
    tail -f --pid=$BPIPE_PID $LOGFILE 
else
    #echo "DEBUG:  tailing log using MacOSX pid tracking emulation RUNPID=$RUNPID"
    tail -f $LOGFILE &
    TAIL_PID="$!"

    # Wait for the Java Bpipe process to finish naturally (not Ctrl-C, see above for that)
    wait $BPIPE_PID

    # Seems like The Java Bpipe process ended by itself: kill the background tail process 
    # started above
    if kill -0 $TAIL_PID  ;
    then
        kill $TAIL_PID
    fi
fi

clean_job_files
<|MERGE_RESOLUTION|>--- conflicted
+++ resolved
@@ -27,14 +27,10 @@
 # it will be replaced by the build script at build time
 BUILDDATE=0
 
-<<<<<<< HEAD
 # Default memory used
 # Mainly here to limit memory on systems with very large memory
 # as otherwise Java can default to extreme amounts (gigabytes)
 : ${MAX_JAVA_MEM:="256m"}
-=======
-: ${JAVA_MEM:=256m}
->>>>>>> fa890d4d
 
 #----------------------------------------------------------
 # Kill a whole tree of processes in a cross platform way.
@@ -336,20 +332,12 @@
 elif [ "$COMMAND" == "diagram" ];
 then
     shift 1
-<<<<<<< HEAD
     java -Xmx${MAX_JAVA_MEM} -classpath "$CP" -Dbpipe.mode=diagram bpipe.Runner $* 
-=======
-    java -Xmx$JAVA_MEM -classpath "$CP" -Dbpipe.mode=diagram bpipe.Runner $* 
->>>>>>> fa890d4d
     exit
 elif [ "$COMMAND" == "diagrameditor" ];
 then
     shift 1
-<<<<<<< HEAD
     java -Xmx${MAX_JAVA_MEM} -classpath "$CP" -Dbpipe.mode=diagrameditor bpipe.Runner $* 
-=======
-    java -Xmx$JAVA_MEM -classpath "$CP" -Dbpipe.mode=diagrameditor bpipe.Runner $* 
->>>>>>> fa890d4d
     exit
 elif [ "$COMMAND" == "log" ];
 then
@@ -422,12 +410,7 @@
     fi
 
     # Now stop any remaining commands
-<<<<<<< HEAD
     java -Xmx${MAX_JAVA_MEM} -classpath "$CP" -Dbpipe.mode=stopcommands bpipe.Runner
-=======
-    java -Xmx$JAVA_MEM -classpath "$CP" -Dbpipe.mode=stopcommands bpipe.Runner
->>>>>>> fa890d4d
-
     exit
 elif [ "$COMMAND" == "cleancommands" ];
 then
@@ -485,11 +468,7 @@
   echo "DEBUG: classpath=$CP"
   echo "JAVA_MEM: $JAVA_MEM"
 }
-<<<<<<< HEAD
 nohup java -Xmx${MAX_JAVA_MEM} -classpath "$CP" $BPIPEDEBUG -Dbpipe.pid=$$ -Dbpipe.home="$BPIPE_HOME" -Dbpipe.version=$VERSION bpipe.Runner $TESTMODE $* > .bpipe/logs/$$.log 2>&1 &
-=======
-nohup java -Xmx$JAVA_MEM -classpath "$CP" $BPIPEDEBUG -Dbpipe.pid=$$ -Dbpipe.home="$BPIPE_HOME" -Dbpipe.version=$VERSION bpipe.Runner $TESTMODE $* > .bpipe/logs/$$.log 2>&1 &
->>>>>>> fa890d4d
 
 BPIPE_PID="$!"
 
