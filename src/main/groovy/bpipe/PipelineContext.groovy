/*
 * Copyright (c) 2012 MCRI, authors
 *
 * Permission is hereby granted, free of charge, to any person
 * obtaining a copy of this software and associated documentation
 * files (the "Software"), to deal in the Software without
 * restriction, including without limitation the rights to use,
 * copy, modify, merge, publish, distribute, sublicense, and/or sell
 * copies of the Software, and to permit persons to whom the
 * Software is furnished to do so, subject to the following
 * conditions:
 *
 * The above copyright notice and this permission notice shall be
 * included in all copies or substantial portions of the Software.
 *
 * THE SOFTWARE IS PROVIDED "AS IS", WITHOUT WARRANTY OF ANY KIND,
 * EXPRESS OR IMPLIED, INCLUDING BUT NOT LIMITED TO THE WARRANTIES
 * OF MERCHANTABILITY, FITNESS FOR A PARTICULAR PURPOSE AND
 * NONINFRINGEMENT. IN NO EVENT SHALL THE AUTHORS OR COPYRIGHT
 * HOLDERS BE LIABLE FOR ANY CLAIM, DAMAGES OR OTHER LIABILITY,
 * WHETHER IN AN ACTION OF CONTRACT, TORT OR OTHERWISE, ARISING
 * FROM, OUT OF OR IN CONNECTION WITH THE SOFTWARE OR
 * THE USE OR OTHER DEALINGS IN THE SOFTWARE.
 */

package bpipe

import groovy.util.logging.Log;
import java.util.regex.Pattern;

import static Utils.*
import bpipe.executor.CommandExecutor
import bpipe.executor.ProbeCommandExecutor

/**
* This context defines implicit functions and variables that are
* made available to Bpipe pipeline stages.   These functions are
* only available inside the context of a Bpipe stage, when it is
* executed by Bpipe (ie. they are introduced at runtime).
* <p>
* Note: currently other functions are also made available by the
* PipelineCategory, however I hope to migrate these eventually
* to all use this context.
*/
@Log
class PipelineContext {
    
    /**
     * File where half processed files will be listed on shutdown
     */
    public static File UNCLEAN_FILE_PATH = new File(".bpipe/inprogress")
    
    /**
     * Directory where metadata for pipeline stage outputs will be written
     */
    public final static String OUTPUT_METADATA_DIR = ".bpipe/outputs/"
    
    /**
     * This value is returned when a $thread variable is evaluated in a GString
     * (eg. a command from the user).  The reason for this is that Groovy eagerly
     * evaluates GStrings prior to passing them to a function. That means we can't
     * allow the function itself to set the value - as we wish to do for threads
     * when the user executes a command and we want to  pass the number of threads
     * evaluated "just in time". So this special value is set, and then 
     * it is replaced just before the command executes with an appropriate number
     * of threads for the command to use.
     */
    public final static String THREAD_LAZY_VALUE = '__bpipe_lazy_resource_threads__'
    
    /**
     * Create a Pipeline Context with the specified adidtional bound variables and
     * pipeline stages as well.
     *
     * @param extraBinding    extra variables to make referenceable by pipeline stages
     *                        that execute using this context
     * @param pipelineStages  list of known pipeline stages.  These are used to resolve
     *                        inputs when the user uses the implicit 'from' by appending
     *                        an extension to the implicit input variable (eg: $input.csv).
     *                        The stages are searched to find the most recent stage with
     *                        an output that matches the specified extension.
     *
     */
    public PipelineContext(Binding extraBinding, List<PipelineStage> pipelineStages, List<Closure> pipelineJoiners, String branch) {
        super();
        if(pipelineStages == null)
            throw new IllegalArgumentException("pipelineStages cannot be null")
            
        this.pipelineStages = pipelineStages
        this.extraBinding = extraBinding
        this.pipelineJoiners = pipelineJoiners
        this.initUncleanFilePath()
        this.threadId = Thread.currentThread().getId()
        this.branch = branch
        def pipeline = Pipeline.currentRuntimePipeline.get()
        if(pipeline)
            this.applyName = pipeline.name && !pipeline.nameApplied
         
        this.outputLog = new OutputLog(branch)
    }
    
    /**
     * Additional variables that are injected into the pipeline stage when it executes.
     * In practice, these allow it to resolve pipeline stages that are loaded from external
     * files (which otherwise would not be in scope).
     */
    Binding extraBinding
    
    /**
     * Local variables are specific to this instance of this pipeline stage.
     * These are injected in and take values separately even if a stage is used 
     * twice in a single pipeline
     */
    Map<String,Object> localVariables = [:]
    
    /**
     * The stage name for which this context is running
     */
    String stageName
    
    /**
     * The directory to which the pipeline stage should write its outputs
     */
    String outputDirectory = "."
    
    /**
     * The id of the thread that created this context
     */
    Long threadId
    
    /**
     * The resources used by commands that run in this stage
     */
    Map<String,ResourceUnit> usedResources = [ "threads":new ResourceUnit(key: "threads", amount: 1)] 
    
    /**
     * Whether or not the user has invoked a 'uses { ... }' command on this context
     */
    boolean customThreadResources = false
   
    /**
     * File patterns that will be excluded as inferred output files because they may be created 
     * frequently as side effects that are not intended to be outputs
     */
    Set<String> outputMask = ['\\.bai$', '\\.log$'] as Set

    File uncleanFilePath
   
    /**
     * Documentation attributes for the the pipeline stage
     * Mostly this is a map of String => String, but 
     * tool information is stored as {@link Tool} objects
     */
    Map<String, Object> documentation = [:]
   
    private List<PipelineStage> pipelineStages
   
    private List<Closure> pipelineJoiners
    
    /**
     * Manager for commands executed by this context
     */
    CommandManager commandManager = new CommandManager()
      
   /**
    * All outputs from this stage, mapped by command 
    * that created them
    */
   Map<String,List<String> > trackedOutputs = [:]
   
   /**
    * When a command is run, output variables that are referenced in 
    * the command are tracked.  This allows them then to be logged
    * in the audit trail and saved in the history database 
    * so that we know which command created the output.
    * <p>
    * This list is cleared with each new invocation 
    * by {@link #exec(String, boolean, String)}
    */
   List<String> referencedOutputs = []
   
   /**
    * A list of outputs that are to be marked as preserved.
    * These will not be deleted automatically by user initiated
    * cleanup operations (see {@link Dependencies#cleanup(java.util.List)}
    */
   List<String> preservedOutputs = []
   
   /**
    * A list of outputs that are to be marked as intermediate.
    * These will be deleted automatically by user initiated
    * cleanup operations (see {@link Dependencies#cleanup(java.util.List)},
    * even if they are leaf outputs from the pipeline
    */
   List<String> intermediateOutputs = []
   
   /**
    * A Map of files that are not independent outputs, but which
    * accompany other outputs, as declared by the user.
    * Key is output file name, value is accompanied input
    */
   Map<String,String>  accompanyingOutputs = [:]
   
   /**
    * Flag that can be enabled to cause missing properties to resolve to 
    * outputting the name of the property ie. a reference to $x will produce $x.
    * This allows for a crude pass-through of variables from Bpipe to Bash 
    * when executing commands.
    */
   boolean echoWhenNotFound = true
   
   /**
    * When set to true, the context should not execute any commands, it should only 
    * evaluate their arguments to probe $input and $output invocations
    * so that files that will use can be determined
    */
   boolean probeMode = false
   
   /**
    * The name for this segment of the pipeline.  The name is blank by default but 
    * is non-blank when pipeline branches are created from chromosomes or file name matches.
    */
   String branch = ""
   
   /**
    * A list of executable closures to be executed when the next produce statement completes
    */
   List<Closure> fromCleanups = []
   
   /**
    * The default output is set prior to the body of the a pipeline stage being run.
    * If the pipeline stage does nothing else but references $output then the default output is
    * the one that is returned.  However the pipeline stage may modify the output
    * by use of the transform, filter or produce constructs.  If so, the actual output
    * is stored in the output property.
    */
   private def defaultOutput
   
   /**
    * Log that will write output from messages and commands executed
    * by this context / stage
    */
   private OutputLog outputLog
   
   def getDefaultOutput() {
//       log.info "Returning default output " + this.@defaultOutput
       return this.@defaultOutput
   }
   
   def setDefaultOutput(defOut) {
       this.@defaultOutput = toOutputFolder(defOut)
   }
   
   def output
   
   void setOutput(o) {
       setRawOutput(toOutputFolder(o))
   }
   
   void setRawOutput(o) {
       log.info "Setting output $o on context ${this.hashCode()} in thread ${Thread.currentThread().id}"
       if(Thread.currentThread().id != threadId)
           log.warning "Thread output being set to $o from wrong thread ${Thread.currentThread().id} instead of $threadId"
       
       this.@output = o
   }
   
   /**
    * A synonym for the output directory, designed to allow commands that really have to know
    * what directory they are writing to access to it.
    */
   String getDir() {
       return this.@outputDirectory
   }
   
   /**
    * Outputs referenced through output property extensions 
    * since the last exec command.  The occurrence of an exec
    * clears this property.
    */
   def inferredOutputs = []
   
   /**
    * All outputs referenced through output property extensions during the 
    * execution of the pipeline stage
    */
   def allInferredOutputs = []
   
   /**
    * A list of inputs resolved directly by references to $input
    * and $input<x> variables. 
    * 
    * Note that inputs resolved by 
    * input variable properties (pseudo file extensions) are not tracked 
    * here but rather inside the PipelineInput wrapper object itself.
    * To get a complete list of resolved inputs, call the #getResolvedInputs
    * method.
    */
   def allResolvedInputs = []
   
   /**
    * The default output property reference.  Actually returns a quasi
    * String-like object that intercepts property references
    */
   def getOutput() {
       String baseOutput = Utils.first(this.getDefaultOutput()) 
       def out = this.@output
       if(out == null || this.currentFileNameTransform) { // Output not set elsewhere, or set dynamically based on inputs
           
           // If an input property was referenced, compute the default from that instead
           def allResolved = allUsedInputWrappers.collect { k,v -> 
               v.resolvedInputs 
           }
           
           allResolved = allResolved.flatten()
//           if(inputWrapper?.resolvedInputs) {
           if(allResolved) {
               
               // By default, if multiple inputs were resolved by the input wrapper,
               // we take the first UNLESS one of the inputs corresponds to a branching
               // file (a file responsible for splitting the pipeline into multiple parallel
               // paths). In the case of a branching file we use that in preference because 
               // otherwise multiple parallel paths will resolve to the same output.
               int defaultValueIndex = -1;
               if(branchInputs)
                   defaultValueIndex = allResolved.findIndexOf { it in branchInputs }
               if(defaultValueIndex<0)
                   defaultValueIndex = 0
                   
               def resolved = Utils.unbox(allResolved[defaultValueIndex])
               
               log.info("Using non-default output due to input property reference: " + resolved + " from resolved inputs " + allResolved)
               
               if(this.currentFileNameTransform != null) {
                   out = this.currentFileNameTransform.transform(Utils.box(allResolved), this.applyName)
               }
               else
                   out = resolved +"." + this.stageName
               
               // Since we're resolving based on a different input than the default one,
               // the pipeline output wrapper should use a different one as a default too
               baseOutput = toOutputFolder(out)
           }
           else {
               log.info "No inputs resolved by input wrappers: outputs based on default ${this.defaultOutput}"
               if(out == null)
                   out = this.getDefaultOutput()
           }
       }
       else {
           log.info "Using previously set output: ${this.@output}"
       }
      
       if(!out)
              return null
                         
       out = toOutputFolder(out)
       
       def pipeline = Pipeline.currentRuntimePipeline.get()
       String branchName = applyName  ? pipeline.name : null
       
       def po = new PipelineOutput(out,
                                    this.stageName, 
                                 baseOutput,
                                 Utils.box(this.@output), 
                                 { o,replaced -> onNewOutputReferenced(pipeline, o, replaced)}) 
       
       po.branchName = branchName
       po.currentFilter = currentFilter
       po.outputDirChangeListener = { outputTo(it) }
       return po
   }
   
   /**
    * Outputs that have been replaced by overriding from a filter whose extension was 
    * inferred by an output property reference
    */
   List<String> replacedOutputs = []
   
   /**
    * Called by the embedded {@link PipelineOutput} object
    * that wraps the $output variable whenever a new output
    * is referenced in a pipeline.
    * 
    * @param pipeline
    * @param replaced   if the output replaces a previously inferred output, 
    *                   the output that should be replaced. This happens when
    *                   an output is inferred first using $output but then that
    *                   becomes replaced by in input extension reference using
    *                   $output.bam
    */
   void onNewOutputReferenced(Pipeline pipeline, Object o, String replaced = null) {
       if(!allInferredOutputs.contains(o)) 
           allInferredOutputs << o; 
       if(!inferredOutputs.contains(o)) 
           inferredOutputs << o;  
       if(applyName) { 
           pipeline.nameApplied=true
        } 
       if(replaced) 
           this.@output = Utils.box(this.@output).collect { if(it == replaced) { replacedOutputs.add(it) ; return o } else { return it } }
   }
   
   def getOutputs() {
       return Utils.box(getOutput())
   }
   
   def getOutputByIndex(int index) {
       try {
           PipelineOutput origOutput = getOutput()
           def o = Utils.box(origOutput.output)
           def result = o[index]
           if(result == null) {
               log.info "No previously set output at $index from ${o.size()} outputs. Synthesizing from index based on first output"
               if(o[0].indexOf('.')>=0) 
                   result = o[0].replaceAll("\\.([^.]*)\$",".${index+1}.\$1")
               else
                   result = o[0] + (index+1)
           }
           
           log.info "Query for output $index base result = $result"
           
           // result = trackOutput(result)
           
           Pipeline pipeline = Pipeline.currentRuntimePipeline.get()
           
           def overrideOutputs = (origOutput.overrideOutputs && origOutput.overrideOutputs.size() >= index ? [ origOutput.overrideOutputs[index] ] : [] )
           
           return new PipelineOutput(result, 
                                     origOutput.stageName, 
                                     origOutput.defaultOutput, 
                                     overrideOutputs, { op,replaced -> onNewOutputReferenced(pipeline, op, replaced)}) 
       }
       catch(Exception e) {
           e.printStackTrace()
       }
   }
     
   private trackOutput(def output) {
       log.info "Tracking output $output"
       referencedOutputs << output
       return output
   } 
   
   void var(Map values) {
       values.each { k,v ->
           if(!this.localVariables.containsKey(k) && !this.extraBinding.variables.containsKey(k) && !Runner.binding.variables.containsKey(k)) {
               log.info "Using default value of variable $k = $v"
               if(v instanceof Closure)
                 this.localVariables[k] = v()
               else
                 this.localVariables[k] = v
           }
       }
   }
   
   void requires(Map values) {
       values.each { k,v ->
           if(!this.localVariables.containsKey(k) && !this.extraBinding.variables.containsKey(k) && !Runner.binding.variables.containsKey(k)) {
               throw new PipelineError(
               """
                       Pipeline stage ${this.stageName} requires a parameter $k but this parameter was not specified

                       You can specify it by adding 'using' to your pipeline. For example:

                               ${this.stageName}.using($k:<value>)

                       The parameter $k is described as follows:

                               $v
               """.stripIndent())
           }
       }
   }
    
    /**
    * Coerce all of the arguments (which may be an array of Strings or a single String) to
    * point to files in the local directory.
    */
   def toOutputFolder(outputs) {
       File outputFolder = new File(this.outputDirectory)
       if(!outputFolder.exists())
           outputFolder.mkdirs()
           
       String outPrefix = this.outputDirectory == "." ? "" : this.outputDirectory + "/" 
       def newOutputs = Utils.box(outputs).collect { outPrefix + new File(it.toString()).name }
       return Utils.unbox(newOutputs)
   }
   
   /**
    * Input to a stage - can be either a single value or a list of values
    */
   def input
   
   /**
    * Wrapper that intercepts calls to resolve input properties. This is what
    * is returned to a pipeline stage, not the raw input!
    */
   PipelineInput inputWrapper
   
   /**
    * All input wrappers that got referenced during a pipeline stage, keyed on 
    * index
    */
   Map<Integer,PipelineInput> allUsedInputWrappers = new TreeMap()
   
   /**
    * If this context is spawning a new branch in the pipeline, the inputs that
    * are responsible for the branch are set here. This is used in certain cases
    * to set a different default output
    */
   def branchInputs
   
    /**
     * The inputs to be passed to the next stage of the pipeline.
     * Usually this is the same as context.output but it doesn't have
     * to be.
     */
   def nextInputs
   
   /**
    * Return the value of the specified input<n> where n is the 
    * parameter supplied (index of input to resolve).
    * 
    * @param i
    * @return
    */
   PipelineInput getInputByIndex(int i) {
       
       def boxed = Utils.box(input)
       if(boxed.size()<i)
           throw new PipelineError("Expected $i or more inputs but fewer provided")
           
       this.allResolvedInputs << input[i]
       
       PipelineInput wrapper = new PipelineInput(this.@input, pipelineStages)
       wrapper.currentFilter = currentFilter
       wrapper.defaultValueIndex = i
       
       if(!inputWrapper) 
         this.inputWrapper = wrapper
       
       if(!allUsedInputWrappers.containsKey(i)) {
           allUsedInputWrappers[i] = wrapper
       }    
       return wrapper
   }
  
    /**
    * Check if there is an input, if so, return it.  If not,
    * throw a helpful error message.
    * <br>
    * Note: if you wish to access the 'input' property without performing
    * this check (eg: to check if it is empty yourself) then you can use
    * direct property access - eg: ctx.@input
    * @return
    */
   def getInput() {
       if(this.@input == null || Utils.isContainer(this.@input) && this.@input.size() == 0) {
           throw new PipelineError("Input expected but not provided")
       }
       if(!inputWrapper || inputWrapper instanceof MultiPipelineInput) {
           inputWrapper = new PipelineInput(this.@input, pipelineStages)
           this.allUsedInputWrappers[0] = inputWrapper
       }
       inputWrapper.currentFilter = currentFilter    
       return inputWrapper
   }
   
   def setInput(def inp) {
       this.@input = inp
   }
   
   def getInputs() {
       if(!inputWrapper || !(inputWrapper instanceof MultiPipelineInput)) {
           this.inputWrapper = new MultiPipelineInput(this.@input, pipelineStages)
           this.allUsedInputWrappers[0] = inputWrapper
       }
       inputWrapper.currentFilter = currentFilter    
       return this.inputWrapper;
   }
   
   /**
    * Output stream, only opened if the stage body references
    * the "out" variable
    */
   FileOutputStream outFile
   
   /**
    * Iterate through the file line by line and pass each line to the given closure.
    * Output lines for which the closure returns true to the output.
    * Lines beginning with # will not be passed to the body, 
    * but will be automatically output.
    */
   void filterLines(Closure c) {
       
       if(probeMode)
           return
       
       if(!input)
           throw new PipelineError("Attempt to grep on input but no input available")
           
       if(Runner.opts.t)
           throw new PipelineTestAbort("Would execute filterLines on input $input")
       
       String usedInput = Utils.first(input)    
       
       // Do this just to create the file - otherwise it doesn't get created at all for
       // an empty input file
       getOut()
       
       new File(usedInput).eachLine {  line ->
           if(line.startsWith("#") || c(line))
                  getOut() << line << "\n"
       }
       
       this.allResolvedInputs << usedInput
       
       log.info "Filter lines in context " + this.hashCode() + " resulted in resolved inputs " + this.allResolvedInputs
   }
   
   void filterRows(Closure c) {
       if(probeMode)
           return
       
       if(!input)
           throw new PipelineError("Attempt to grep on input but no input available")
           
       if(Runner.opts.t)
           throw new PipelineTestAbort("Would execute filterRows on input $input")
           
       String fileName = Utils.first(this.getOutput())
       if(Runner.opts.t)
           throw new PipelineTestAbort("Would write to output file $fileName")
        
       def outStream = new FileOutputStream(fileName)
  
       File f = new File(isContainer(input)?input[0]:input)
       boolean first = true
       List<String> header = null
       f.eachLine {  line ->
           if(first) {
             first = false
             if(line.startsWith('#') && !line.startsWith('##')) {
                 header = line.substring(1).split('\t').collect { it.trim() }
             }  
           }
           
           def cols
           if(!line.startsWith('#')) {
               cols = line.split('\t')
               if(header) {
                   header.eachWithIndex { key,i ->
                       this.localVariables[key] = cols[i]
                   }
               }
               this.localVariables["col"] = cols
           }
           
           if(line.startsWith("#"))
               outStream << line
           else 
           if(c(cols)) {
               outStream << cols.join("\t") << "\n"
           }
       }       
       
       
       Command command = new Command(id:CommandId.newId(), command: "filterRows")
       this.trackedOutputs[command.commandId] << fileName 
   }
   
   
   /**
    * Search in the input file for lines matching speficied regex pattern
    * For each line found, if a function is passed, call it, otherwise
    * output the matching line to the default output file.
    * <p>
    * Lines starting with '#' are treated as comments or headers and are
    * not passed to the body.
    */
   def grep(String pattern, Closure c = null) {
       if(probeMode)
           return
           
       if(!input)
           throw new PipelineError("Attempt to grep on input but no input available")
           
       def regexp = Pattern.compile(pattern)
       new File(isContainer(input)?input[0]:input).eachLine {
           if(it.startsWith("#"))
               return
               
           if(it =~ regexp) {
              if(c != null)
                  c(it)
              else
                  getOut() << it << "\n"
           }
       }
   }
   
   List<String> glob(String... patterns) {
       def result = []
       for(def p in patterns) {
           result.addAll(Utils.glob(p))
       }
       return result
   }
   
   /**
    * Returns an output stream to which the current pipeline stage can write
    * directly to create output.
    *
    * @return
    */
   OutputStream getOut() {
       
       String fileName = Utils.first(getOutput())
       if(!outFile) {
         if(Runner.opts.t)
             throw new PipelineTestAbort("Would write to output file $fileName")
          
         outFile = new FileOutputStream(fileName)
       }
       
       Command cmd = new Command(id:CommandId.newId(), command: "<streamed>", outputs:[fileName])
       this.trackedOutputs[cmd.id] = cmd
       
       return outFile
   }
   
   private boolean applyName = false
   
   /**
    * Specifies an output that converts an input file to a different kind of file,
    * ("transforms" it). Convenience wrapper for {@link #produce(Closure, Object, Closure)}
    * for the case where the file extension is replaced with a new one.
     * <p>
     * <b>Note</b>: This is a "magic" method invoked by the user 
     * as "transform" - see {@link PipelineDelegate#methodMissing(String, Object)}
     * for how this actually happens.
     */
   Object transformImpl(List<String> exts, Closure body) {
       
       def extensionCounts = [:]
       for(def e in exts) {
           extensionCounts[e] = 0
       }
       
       if(!Utils.first(this.@input)) 
           throw new PipelineError("Expected input but no input provided") 
       
       def pipeline = Pipeline.currentRuntimePipeline.get()
       
       def boxed = Utils.box(this.@input)
       
       // If the pipeline branched, we need to add a segment to the new files name
       // to differentiate it from other parallel branches
       String additionalSegment = applyName ? '.'+pipeline.name : ''
       
       def files = exts.collect { String extension ->
           String inp = boxed[extensionCounts[extension] % boxed.size()]
           extensionCounts[extension]++
           String txed = inp.contains(".") ?
                   inp.replaceAll('\\.[^\\.]*$',additionalSegment + '.'+extension)
               :
                   inp + additionalSegment+'.'+extension;
                   
           if(txed in boxed) {
               txed = txed.replaceAll('\\.'+extension+'$', '.'+this.stageName+'.'+extension)
           }
           return txed
       }
       
       log.info "Transform using $exts produces outputs $files"
       
       if(applyName)
           pipeline.nameApplied = true
           
       // Coerce any inputs coming from different folders to the correct output folder
       files = toOutputFolder(files)
       
       produceImpl(files, body)
   }
 
   List<String> currentFilter = []
   
   /**
    * Transform to be applied to inputs to determine output file names
    * Used by filter below, to ensure that inputs get remapped if a different
    * input is inferred by the actual command executed. If set, this is re-executed
    * when the output is queried (see #getOutput())
    */
   FileNameTransformer currentFileNameTransform = null
    
    /**
     * Specifies an output that keeps the same type of file but modifies 
     * it ("filters" it). Convenience wrapper for {@link #produce(Closure, Object, Closure)}
     * for the case where the same file extension is kept but a transformation
     * type is added to the name.
     * <p>
     * <b>Note</b>: This is a "magic" method invoked by the user 
     * as "filter" - see {@link PipelineDelegate#methodMissing(String, Object)}
     * for how this actually happens.
     */
    Object filterImpl(List<String> types, Closure body) {
        
        def boxed = Utils.box(this.@input)
            
        this.currentFilter = (boxed + Utils.box(this.pipelineStages[-1].originalInputs)).grep { it.indexOf('.')>0 }.collect { it.substring(it.lastIndexOf('.')+1) }
        
        this.currentFileNameTransform = new FilterFileNameTransformer(types: types)
        
        def files = currentFileNameTransform.transform(boxed, applyName)
        
        // Coerce any inputs coming from different folders to the correct output folder
        files = toOutputFolder(files)
        produceImpl(files, body)
        
        this.currentFilter = []
        this.currentFileNameTransform = null
    }
   
    /**
     * Specifies that the given output(s) (out) will be produced
     * by the given closure, and skips execution of the closure
     * if the output(s) are newer than all the current inputs.  
     * <p>
     * The outputs can contain glob characters to specify filename
     * patterns rather than concrete file names.  In such cases, 
     * <code>produce</code> specifies that at <i>least</i> one 
     * file name matching the glob pattern will be produced by the
     * body, and execution is skipped only if all files matching
     * the glob are newer than the inputs to the stage. All files
     * matching the glob become outputs of the pipeline stage.
     * Note that no checking is done to really verify that the
     * files were actually created by commands run by the body; if
     * the files were really in earlier stages then they will
     * be recapitulated as outputs again in this stage which
     * may result in undesirable behavior.
     * <p>
     * <b>Note</b>: This is a "magic" method invoked by the user 
     * as "produce" - see {@link PipelineDelegate#methodMissing(String, Object)}
     * for how this actually happens.
     * 
     * @TODO above issue can possibly be mitigated if we do an 
     *       upwards hierachical search to check outputs from prior
     *       stages
     * @TODO the case where an output directory is set is not yet
     *       properly handled in the glob matching
     *       
     */
    Object produceImpl(Object out, Closure body) { 
        
        log.info "Producing $out from $this"
        
        // Unwrap any files that may be wrapped in PipelineInput or PipelineOutput objects
        out = Utils.unwrap(out)      
        
        List globOutputs = Utils.box(out).grep { it.contains("*") }
        
        // Coerce so that files go to the right output folder
        out = toOutputFolder(out)
        
        def lastInputs = this.@input
        boolean doExecute = true
        
        List fixedOutputs = Utils.box(out).grep { !it.contains("*") }
        
        // Check for all existing files that match the globs
        List globExistingFiles = globOutputs.collect { Utils.glob(it) }.flatten()
        if((!globOutputs || globExistingFiles)) {

          // No inputs were newer than outputs, 
          // but were the commands that created the outputs modified?
          this.output = fixedOutputs
          this.probeMode = true
          this.trackedOutputs = [:]
          try {
            PipelineDelegate.setDelegateOn(this, body)
            log.info("Probing command using inputs ${this.@input}")
            body() 
            log.info "Finished probe"
            
            def allInputs = (getResolvedInputs()  + Utils.box(lastInputs)).unique()
            if(!Dependencies.instance.checkUpToDate(fixedOutputs + globExistingFiles,allInputs)) {
                log.info "Not up to date because input inferred by probe of body newer than outputs"
            }
            else
            if(!Config.config.enableCommandTracking || !checkForModifiedCommands()) {
                msg("Skipping steps to create ${Utils.box(out).unique()} because " + (lastInputs?"newer than $lastInputs" : " file already exists"))
                log.info "Skipping produce body"
                doExecute = false
            }
            else {
                log.info "Not skipping because of modified command"
            }
          }
          finally {
              this.probeMode = false
          }
        }
        
        if(doExecute) {
            if(Utils.box(this.@output)) {
                this.output = Utils.box(fixedOutputs) +  Utils.box(this.@output)
                this.output.removeAll(replacedOutputs)
            }
            else {
                this.output = fixedOutputs
            }
             
            // Store the list of output files so that if we are killed 
            // they can be cleaned up
            this.uncleanFilePath.text += Utils.box(this.output)?.join("\n") 
            
            PipelineDelegate.setDelegateOn(this, body)
            log.info("Producing from inputs ${this.@input}")
            body()
        }
        
        if(this.@output) {
            log.info "Adding outputs " + this.@output + " as a result of produce"
           
            String commandId = "-1"
            Utils.box(this.@output).each { o ->
                
                // If no inputs were resolved, we assume generically that all the inputs
                // to the stage were used. This is necessary to deal with
                // filterLines which doesn't trigger inferred inputs because
                // it does not execute at all
                if(!allResolvedInputs && !this.inputWrapper?.resolvedInputs) {
                    allResolvedInputs.addAll(Utils.box(this.@input))
                }
                
                if(commandId == "-1")
                    commandId = CommandId.newId()
  
                // It's possible the user used produce() but did not actually reference
                // the output variable anywhere in the body. In that case, we
                // don't know which command used the output variable so we add an "anonymous" 
                // output
                trackOutputIfNotAlreadyTracked(o, "<produce>", commandId)
            }
        }
        
        if(globOutputs) {
            def normalizedInputs = Utils.box(this.@input).collect { new File(it).absolutePath }
            for(String pattern in globOutputs) {
                def result = Utils.glob(pattern).grep {  !normalizedInputs.contains( new File(it).absolutePath) }
                
                log.info "Found outputs for glob $pattern: [$result]"
                
                String commandId = "-1"
                
                result.each { 
                    if(commandId == "-1")
                        commandId = CommandId.newId(); 
                    trackOutputIfNotAlreadyTracked(it, "<produce>", commandId) 
                }
                
                if(Utils.box(this.@output))
                    this.output = this.@output + result
                else
                    this.output = result
            }
        }
        
        this.currentFileNameTransform = null

        this.fromCleanups.each { it() }
        this.fromCleanups = []
        
        return out
    }
    
    void trackOutputIfNotAlreadyTracked(String o, String command, String commandId) {
        if(!(o in this.referencedOutputs) && !(o in this.inferredOutputs) && !(o in this.allInferredOutputs)) {
             if(!this.trackedOutputs[commandId]) {
                 this.trackedOutputs[commandId] = new Command(id: commandId, outputs: [o], command: command)
             }
             else
                 this.trackedOutputs[commandId].outputs << o
        } 
    }
    
    /**
     * Cause output files created by the given closure, and which also match the 
     * given pattern to be preserved.
     * @param pattern
     */
    void preserve(String pattern, Closure c) {
        def oldFiles = getAllTrackedOutputs()
        c()
        List<String> matchingOutputs = Utils.glob(pattern) - oldFiles
        for(def entry in trackedOutputs) {
            def preserved = entry.value.outputs.grep { matchingOutputs.contains(it) }
            log.info "Outputs $preserved marked as preserved from stage $stageName by pattern $pattern"
            this.preservedOutputs += preserved
        }
    }
    
    /**
     * Cause output files created by the given closure to be considered
     * intermediate files and hence be cleaned up by a user initiated 
     * cleanup operation, even if they are leaf outputs from the pipeline.
     */
    void intermediate(String pattern, Closure c) {
        def oldFiles = getAllTrackedOutputs()
        c()
        List<String> matchingOutputs = Utils.glob(pattern) - oldFiles
        for(def entry in trackedOutputs) {
            def intermediates = entry.value.outputs.grep { matchingOutputs.contains(it) }
            log.info "Outputs $intermediates marked as intermediate files from stage $stageName by pattern $pattern"
            this.intermediateOutputs += intermediates
        }        
    }
    
    /**
     * Cause output files created by the given closure to be considered
     * accompanying outputs whose lifecycle depends on that of their 
     * input or companion file. The prototypical example here is a 
     * .bai file that exists only to be an index for it's .bam file.
     */
    void accompanies(String pattern, Closure c) {
        def oldFiles = getAllTrackedOutputs()
        c()
        List<String> newOutputs = getAllTrackedOutputs() - oldFiles
        log.info "Found accompanying outputs : ${newOutputs}"
        if(!pattern.contains("*")) {
            pattern = "*."+pattern;
        }
        final Pattern m = FastUtils.globToRegex(pattern)
        def accompanied = getResolvedInputs().grep { m.matcher(it).matches() }
        if(accompanied) {
            for(def accompanyingOutput in newOutputs) {
                log.info "Inputs $accompanied are accompanied by $accompanied (only first will be used)"
                this.accompanyingOutputs[accompanyingOutput] = accompanied[0]
            }        
        }
        else
            log.warning "No accompanied inputs found for outputs $newOutputs using pattern $pattern from inputs ${getResolvedInputs()}"
    }
    
    List<String> getAllTrackedOutputs() {
        trackedOutputs.values()*.outputs.flatten().unique()       
    }
    
    void uses(ResourceUnit newResources, Closure block) {
        resources([newResources], block)
    }
    
    void uses(ResourceUnit r1, ResourceUnit r2, Closure block) {
        resources([r1,r2], block)
    }
    
    void uses(ResourceUnit r1, ResourceUnit r2, ResourceUnit r3, Closure block) {
        resources([r1,r2], block)
    }
    
    void uses(Map resourceSpec, Closure block) {
        List<ResourceUnit> res = resourceSpec.collect { e ->
            String name = e.key
            int n
            try {
                if(e.value instanceof String)
                    n = Integer.parseInt(e.value)
                else
                    n = e.value
            }
            catch(NumberFormatException f) {
                throw new PipelineError("The value for resource $e.key ($e.value) couldn't be parsed as a number")
            }
            
            if(name == "GB") {
                return new ResourceUnit(amount: (n as Integer) * 1024)
            }
            else {
                return new ResourceUnit(amount: n as Integer)
            }
        }
        resources(res, block)
    }
    
    /**
     * Executes the enclosed block with <i>threadCount</i> concurrency
     * reserved from the global concurrency semaphore. This allows
     * you to declare that a particular block uses more resources and 
     * should have more than n=1 weight in reserving concurrency from the 
     * system.
     * 
     * @param threadCount
     * @param block
     */
    void resources(List<ResourceUnit> newResources, Closure block) {
        
        def oldResources = this.usedResources
        
        try {
            this.usedResources = oldResources.clone()
            
            newResources.each { r ->
                def key = r.key
                if(r.amount<1) 
                    throw new PipelineError("Resource amount $r.amount of type $key < 1 declared in stage $stageName")
                    
                // TODO: extend tyhese checks to memory / other resources
                if(key == "threads" && r.amount > Config.config.maxThreads)
                    throw new PipelineError("Concurrency required to execute stage $stageName is $r.amount, which is greater than the maximum configured for this pipeline ($Config.config.maxThreads). Use the -n flag to allow higher concurrency.")
                    
                if(key == "threads" && this.usedResources.threads.amount != 1)
                    throw new PipelineError("Stage $stageName contains a nested concurrency declaration (prior request = $usedResources.threads.amount, new request = $r.amount).\n\nNesting concurrency requests is not currently supported.")
                    
               this.usedResources.put(key,r) 
               
               if(key == "threads") {
                   this.customThreadResources = true
               }
            }
               
            block()
        }
        finally {
            this.usedResources = oldResources
            this.customThreadResources = false
        }
    }
    
    /**
     * Causes the given closure to execute and for files that appear during the
     * execution, and which match the pattern, to be considered as 
     * outputs.  This makes it easy to define a pipeline stage that has an 
     * unknown number of outputs.  A common example is splitting input files
     * into size-based or line-based chunks:
     * <code>split -b 100kb $input</code>
     * The number of output files is not known, and explicit output file names
     * are not provided to the command, but should be discovered afterward, 
     * based on the input pattern.
     * 
     * @param pattern
     * @deprecated      This functionality is migrated into {@link #produce(Object, Closure)}
     */
    void split(String pattern, Closure c) {
        
        def files = Utils.glob(pattern)
        try {
            if(files && !Utils.findOlder(files, this.@input)) {
                msg "Skipping execution of split because inputs [" + this.@input + "] are newer than ${files.size()} outputs starting with " + Utils.first(files)
                log.info "Split body not executed because inputs " + this.@input + " older than files matching split: $files"
                return
            }
            
            // Execute the body
            log.info "Executing split body with pattern $pattern in stage $stageName"
            c()
        }
        finally {
            
            def normalizedInputs = Utils.box(this.@input).collect { new File(it).absolutePath }
            def result = Utils.glob(pattern).grep {  !normalizedInputs.contains( new File(it).absolutePath) }
            
            log.info "Found outputs for split by scanning pattern $pattern: [$output]" 
            
            if(Utils.box(this.@output)) 
                this.output = this.@output + out
            else
                this.output = result
        }
    }
    
    /**
     * @see #exec(String, boolean, String)
     * @param cmd
     * @param config
     */
    void exec(String cmd, String config) {
        exec(cmd, true, config)
    }
    
    /**
     * @see #exec(String, boolean, String)
     * @param cmd
     */
    void exec(String cmd) {
        exec(cmd, true)
    }
    
    /**
     * Adds user provided documentation to the pipeline stage
     * 
     * @param attributes    can be a string or Map of attributes
     */
    void doc(Object attributes) {
        if(attributes instanceof Map) {
            this.documentation += attributes
        }
        else
        if(attributes instanceof String) {
            this.documentation["desc"] = attributes
        }
    }
    
    /**
     * Provides an implicit "exec" function that pipeline stages can use
     * to run commands.  This variant blocks and waits for the 
     * shell command to exit.  If the command returns a failure exit code
     * (non zero) then an exception is thrown.
     * 
     * @param cmd            the command line to execute, which will be 
     *                       passed to a bash shell for execution
     * @param joinNewLines   whether to concatenate the command into one long string
     * @param config         optional configuration name to use in running the
     *                       command
     * 
     * @see #async(Closure, String)
     */
    void exec(String cmd, boolean joinNewLines, String config=null) {
        
      log.info "Tracking outputs referenced=[$referencedOutputs] inferred=[$inferredOutputs] for command $cmd" 
      
      this.referencedOutputs += inferredOutputs
      
      def commandReferencedOutputs = this.referencedOutputs
      
      // Reset referenced outputs so they can be re-evaluated for next command independently of this one
      this.referencedOutputs = []
      
      Command c = async(cmd, joinNewLines, config)
      
      c.outputs = commandReferencedOutputs
     
      int exitResult = c.executor.waitFor()
      if(exitResult != 0) {
        // Output is still spooling from the process.  By waiting a bit we ensure
        // that we don't interleave the exception trace with the output
        Thread.sleep(200)
        
        if(!this.probeMode)
            this.commandManager.cleanup(c.executor)
            
        throw new PipelineError("Command failed with exit status = $exitResult : \n$cmd")
      }
      
      if(!this.probeMode)
            this.commandManager.cleanup(c.executor)
    }
    
    
    /**
     * Due to bugs in R with concurrent R sessions being launched simultaneously
     * we actually block using this object
     */
    static Object rLock = new Object()
    
    static long lastRSessionMs = -1L
    
    static final long RSESSION_SEPARATION_MS = 2000
    
    /**
     * Executes the specified script as R code 
     * @param scr
     */
    void R(Closure c) {
        log.info("Running some R code")
        
        // When probing, just evaluate the string and return
        if(probeMode) {
            String rCode = c()
            return
        }
        
        if(!inputWrapper)
           inputWrapper = new PipelineInput(this.@input, pipelineStages)

       synchronized(rLock) {
           long now = System.currentTimeMillis()
           if(now - lastRSessionMs < RSESSION_SEPARATION_MS) {
               log.info "Waiting $RSESSION_SEPARATION_MS due to prior R session started in conflict with this one"
               Thread.sleep(RSESSION_SEPARATION_MS)
           }
           lastRSessionMs = System.currentTimeMillis()
       }
       
       boolean oldEchoFlag = this.echoWhenNotFound
       try {
            this.echoWhenNotFound = true
            log.info("Entering echo mode on context " + this.hashCode())
            String rTempDir = Utils.createTempDir().absolutePath
            String scr = c()
            exec("""unset TMP; unset TEMP; TEMPDIR="$rTempDir" Rscript - <<'!'
            $scr
!""",false)
       }
       finally {
           this.echoWhenNotFound = oldEchoFlag
       }
    }
    
    String capture(String cmd) {
      if(probeMode)
          return ""
          
      CommandLog.cmdLog.write(cmd)
      def joined = ""
      cmd.eachLine { joined += " " + it }
      
      Process p = Runtime.getRuntime().exec((String[])(['bash','-c',"$joined"].toArray()))
      StringWriter outputBuffer = new StringWriter()
      p.consumeProcessOutput(outputBuffer,System.err)
      p.waitFor()
      return outputBuffer.toString()
    }
    
    Command async(String cmd, String config) {
        async(cmd, true, config)
    }
    
    class CommandThread extends Thread {
        int exitStatus = -1
        CommandExecutor toWaitFor
        void run() {
            exitStatus = toWaitFor.waitFor()
        }
    }
    
    /**
     * Replaces the default config within the body to the one specified
     */
    void config(String config, Closure c) { 
        String oldConfig = this.defaultConfig
        this.defaultConfig = config
        c()
        this.defaultConfig = oldConfig
    }
    
    String defaultConfig = null
    
    /**
     * Execute the given list of commands simultaneously and wait for the result, 
     * producing a sensible consolidated error message for any of the commands that
     * fail.
     * <p>
     * <i>Note: this command implements the <code>multi</code> command that can
     * be called from inside pipeline stages. See {@link PipelineDelegate#methodMissing(String, Object)}
     * for how that is translated to a call to this function.</i>
     * 
     * @param cmds  List of commands (strings) to execute
     */
    void multiExec(List cmds) {
        
        // Each command will be assumed to use the full value of the currently
        // specified resource usage. This is unintuitive, so we scale them to achieve
        // the expected effect: the total used by all the commands will be equal 
        // to the amount specified
        def oldResources = this.usedResources
        this.usedResources = [:]
        for(def entry in oldResources) {
            this.usedResources[entry.key] = 
                new ResourceUnit(key: entry.value.key, amount:Math.max(Math.floor(entry.value.amount/cmds.size()),1))
        }
        log.info "Scaled resource use to ${usedResources.values()} to execute in multi block"
        
        try {
<<<<<<< HEAD
          def aborts = []
          List<CommandExecutor> execs = cmds.collect { 
              try {
                async(it,true,null,true) 
              }
              catch(PipelineTestAbort e) {
                 aborts << e 
              }
          }
          
          if(aborts) {
              throw new PipelineTestAbort("Would execute multiple commands: \n\n" + [ 1..aborts.size(),aborts.collect { it.message.replaceAll("Would execute:","") }].transpose()*.join("\t").join("\n"))
          }
          
=======
          List<CommandExecutor> execs = cmds.collect { async(it,true,null,true).executor }
>>>>>>> c5991bf0
          List<Integer> exitValues = []
          List<CommandThread> threads = execs.collect { new CommandThread(toWaitFor:it) }
          threads*.start()
          
          while(true) {
              int stillRunning = threads.count { it.exitStatus == -1 }
              if(stillRunning) {
                  log.info "Waiting for $stillRunning commands in multi block"
              }
              else
                break
              Thread.sleep(2000)
          }
         
          List<String> failed = [cmds,threads*.exitStatus].transpose().grep { it[1] }
          if(failed) {
              throw new PipelineError("Command(s) failed: \n\n" + failed.collect { "\t" + it[0] + "\n\t(Exit status = ${it[1]})\n"}.join("\n"))
          }
        }
        finally {
          this.usedResources = oldResources
        }
    }
     
    /**
     * Asynchronously executes the given command by creating a CommandExecutor
     * and starting the command using it.  The exit code is not checked and
     * the command may still be running on return.  The Job instance 
     * is returned.  Callers can use the
     * {@link CommandExecutor#waitFor()} on the command's CommandExecutor to wait for the Job to finish.
     * @param deferred      If true, the command will not actually be started until
     *                      the waitFor() method is called
     */
    Command async(String cmd, boolean joinNewLines=true, String config = null, boolean deferred=false) {
        
      // Replacement of magic $thread variable with real value 
      cmd = cmd.replaceAll(THREAD_LAZY_VALUE, this.usedResources['threads'].amount as String)
      
      if(config == null)
          config = this.defaultConfig
          
      def joined = ""
      if(joinNewLines) {
          joined = Utils.joinShellLines(cmd)
      }
      else
          joined = cmd
          
      // Inferred outputs are outputs that are picked up through the user's use of 
      // $ouput.<ext> form in their commands. These are intercepted at string evaluation time
      // (prior to the async or exec command entry) and set as inferredOutputs until
      // the command is executed, and then we wipe them out
      def checkOutputs = this.inferredOutputs + referencedOutputs
      EventManager.instance.signal(PipelineEvent.COMMAND_CHECK, "Checking command", [ctx: this, command: cmd, joined: joined, outputs: checkOutputs])

      // We expect that the actual inputs will have been resolved by evaluation of the command to be executed 
      // before this method is invoked
      def actualResolvedInputs = Utils.box(this.@inputWrapper?.resolvedInputs)

      log.info "Checking actual resolved inputs $actualResolvedInputs"
      if(!probeMode && checkOutputs && Dependencies.instance.checkUpToDate(checkOutputs,actualResolvedInputs)) {
          String message = "Skipping command " + Utils.truncnl(joined, 30).trim() + " due to inferred outputs $checkOutputs newer than inputs ${this.@input}"
          log.info message
          msg message
          
          return new Command(executor:new ProbeCommandExecutor())
      }
          
      // Reset the inferred outputs - once they are used the user should have to refer to them
      // again to re-invoke them
      this.inferredOutputs = []
      
      if(!probeMode) {
          CommandLog.cmdLog.write(cmd)
          
          // Check the command for versions of tools it uses
          def toolsDiscovered = ToolDatabase.instance.probe(cmd)
          
          // Add the tools to our documentation
          if(toolsDiscovered)
              this.doc(["tools" : toolsDiscovered])
       
          Command command = new Command(command:joined)
          command.executor = 
              commandManager.start(stageName, command, config, Utils.box(this.input), 
                                   new File(outputDirectory), this.usedResources,
                                   deferred, this.outputLog)
          trackedOutputs[command.id] = command              
          List outputFilter = command.executor.ignorableOutputs
          if(outputFilter) {
              this.outputMask.addAll(outputFilter)
          }
          return command
      }
      else {
          return new Command(executor:new ProbeCommandExecutor())
      }
    }
    
    
    /**
     * Write a message to the output of the current stage
     */
    void msg(def m) {
        def date = (new Date()).format("HH:mm:ss")
        if(branch)
            this.outputLog.buffer "$date MSG [$branch]:  $m"
        else
            this.outputLog.buffer "$date MSG:  $m"
    }
   
   /**
    * Executes the given body with 'input' defined to be the
    * most recently produced output file(s) matching the
    * extensions specified by input
    * <p>
    * TODO: this performs essentially the same function as 
    * {@link PipelineInput#propertyMissing(String)}, it would 
    * be nice to merge them together and get rid of this one.
    *
    * @param c
    * @param inputs
    * @param body
    * @return
    */
   Object fromImpl(Object exts, Closure body) {
       
       log.info "Searching for inputs matching spec $exts"
       def orig = exts
       
       // Find all the pipeline stages outputs that were created
       // in the same thread
       def reverseOutputs 
       synchronized(pipelineStages) {
           reverseOutputs = pipelineStages.reverse().grep { 
                  isRelatedContext(it.context) && !it.context.is(this)
           }.collect { Utils.box(it.context.@output) }
           
           // Add a final stage that represents the original inputs (bit of a hack)
           // You can think of it as the initial inputs being the output of some previous stage
           // that we know nothing about
           reverseOutputs.add(Utils.box(pipelineStages[0].context.@input))
       }
       
       // Add an initial stage that represents the current input to this stage.  This way
       // if the from() spec is used and matches the actual inputs then it will go with those
       // rather than searching backwards for a previous match
       reverseOutputs.add(0,Utils.box(this.@input))
       
       log.info "Input list to check:  $reverseOutputs"
       
       exts = Utils.box(exts)
       
       Map extTotals = exts.countBy { it }
       
       // Counts of how many times each extension has been referenced
       Map<String,Integer> counts = exts.inject([:]) { r,ext -> r[ext]=0; r }
       def resolvedInputs = exts.collect { String ext ->
           
           String normExt = ext
           def matcher
           boolean globMatch = normExt.indexOf('*')>=0
           if(!globMatch) {
             ext.startsWith(".") ? ext : "." + ext
             matcher = { log.info("Check $it ends with $normExt");  it?.endsWith(normExt) }
           }
           else {
             final Pattern m = FastUtils.globToRegex(normExt)
             log.info "Converted glob pattern $normExt to regex ${m.pattern()}"
             matcher = { fileName ->
//                 log.info "Match $fileName to ${m.pattern()}"
                 fileName ? m.matcher(fileName).matches() : false
             }
           }
           
           int previousReferences = counts[ext]
           counts[ext]++
           
           // Count of how many of this kind of extension have been consumed
           int count = 0
           for(s in reverseOutputs) {
               def outputsFound = s.grep { matcher(it) }.collect { it.toString() }
               
               log.info "Matched : $outputsFound"
               
               if(outputsFound) {
                   
                   if(globMatch) {
                       return outputsFound
                   }
                   else
                   if(previousReferences - count < outputsFound.size()) {
                     log.info("Checking ${s} vs $normExt Y")
//                     int start = previousReferences - count
//                     int end =   outputsFound.size() - (previousReferences - count)
//                     if(previousReferences >= extTotals[ext]-1)
//                       return outputsFound[start..end]
//                     else
                       return outputsFound[previousReferences - count]
                   }
                   else
                       count+=outputsFound.size()
               }
//               log.info("Checking outputs ${s} vs $inp N")
           }
          
           // Not found - if the file exists as a path in its own right use that
           if(new File(ext).exists())
               return ext
       }
       
       log.info "Found inputs $resolvedInputs for spec $orig"
       
       if(resolvedInputs.any { it == null})
           throw new PipelineError("Stage $stageName unable to locate one or more inputs specified by 'from' ending with $orig")
           
       // resolvedInputs = Utils.unbox(resolvedInputs)
       resolvedInputs = resolvedInputs.flatten().unique()
       
       def oldInputs = this.@input
       this.@input  = resolvedInputs
       
       this.getInput().resolvedInputs.addAll(resolvedInputs)
       
       def fromCleanup = {
           allResolvedInputs.addAll(this.getInput().resolvedInputs)
           this.@input  = oldInputs
           this.@inputWrapper = null 
       }
       
       if(body != null) {
         this.nextInputs = body()
         fromCleanup()
         return this.nextInputs
       }
       else {
         this.fromCleanups << fromCleanup
         return this 
       }
   }
 
   public void forward(nextInputOverride) {
       this.nextInputs = nextInputOverride
       if(this.nextInputs instanceof PipelineInput)
               this.nextInputs = this.nextInputs.@input
   }
   
   /**
    * The current stage is always the most recent stage to have executed
    * @return
    */
   PipelineStage getCurrentStage() {
       return this.stages[-1]
   }
   
    /**
     * First delete and then initialize with blank contents the list of 
     * unclean files
     */
    void initUncleanFilePath() {
        if(!UNCLEAN_FILE_PATH.exists()) 
            UNCLEAN_FILE_PATH.mkdirs()
            
        this.uncleanFilePath = new File(UNCLEAN_FILE_PATH, String.valueOf(Thread.currentThread().id))   
        this.uncleanFilePath.text = ""
    }
    
    /**
     * Cache of related contexts so that we do not compute them too often
     */
    Set<PipelineContext> relatedContexts = new HashSet<PipelineContext>()
    
    boolean isRelatedContext(PipelineContext ctx) {
        
        if(ctx.threadId == threadId)
            return true
            
        if(ctx.threadId == Pipeline.rootThreadId)
            return true
            
        if(ctx in relatedContexts)
            return true
            
        // NOTE: THIS SHOULD BE A RECURSIVE UPWARDS SEARCH
        // TODO: FIX THIS
        Pipeline pipeline = Pipeline.currentRuntimePipeline.get()
        def parentContexts = pipeline.parent.stages*.context
        if(ctx in parentContexts) {
            relatedContexts.add(ctx)
            return true
        }
            
        return false
    }
    
    /**
     * Return a {@link File} that indicates the path where
     * metadata for the specified output & file should be stored.
     * 
     * @param outputFile The name of the output file
     */
    File getOutputMetaData(String outputFile) {
        File outputsDir = new File(OUTPUT_METADATA_DIR)
        if(!outputsDir.exists()) 
            outputsDir.mkdirs()
        
        return  new File(outputsDir,this.stageName + "." + new File(outputFile).path.replaceAll("[/\\\\]", "_") + ".properties")
    }
    
    /**
     * A convenience to allow the user to reference the number of threads for a command
     * simply by typing "$threads" in their command. 
     * @return
     */
    String getThreads() {
        
        Pipeline pipeline = Pipeline.currentRuntimePipeline.get()
        
        // When the user has specified custom resources
        if(!this.customThreadResources) {
            
            int childCount = pipeline.parent?.childCount?:1
            
            log.info "Computing threads based on parallel branch count of $childCount"
            
            // When the user said how many threads to use, just go with it
            // But otherwise, resolve it to the number of cores that the computer has
            int maxThreads = Config.config.customThreads?(int)Config.config.maxThreads : Runtime.getRuntime().availableProcessors()
            if(maxThreads > Config.config.maxThreads) {
                log.info "Using only $Config.config.maxThreads instead of configured $maxThreads because the configured value exceeds the number of available cores"
                maxThreads = Config.config.maxThreads
            }
            
            try {
                this.usedResources['threads'].amount = Math.max((int)1, (int)maxThreads / childCount)
            }
            catch(Exception e) {
                e.printStackTrace()
            }
        }
        return THREAD_LAZY_VALUE
    }
    
    /**
     * 
     * @return
     */
    String getAuto() {
        '__bpipe_auto_value__'
    }
    
    /**
     * An entire list of resolved inputs including those directly resolved 
     * and those inferred by input variable file extensions.
     */
    List<String> getResolvedInputs() {
       ((this.@inputWrapper?.resolvedInputs?:[]) + this.allResolvedInputs).flatten().unique() 
    }
    
    /**
     * @return true if one or more of the commands in the current
     *         {@link #trackedOutputs} is inconsistent with those
     *         stored in the file system
     */
    boolean checkForModifiedCommands() {
        boolean modified = false
        trackedOutputs.each { String cmd, Command command ->
            
            List<String> outputs = command.outputs
            if(modified)
                return
                
            for(def o in outputs) {
                o = Utils.first(o)
                if(!o)
                    continue
                    
                // We do get outputs logged that weren't actually used,
                // so in this phase we ignore files that don't 
                // actually exist
                if(!new File(o).exists()) 
                    continue
                    
                File file = getOutputMetaData(o)
                if(!file.exists()) {
                    log.info "No metadata for file $o found"
                    continue
                }
                
                Properties p = new Properties()
                file.withInputStream { ifs ->
                    p.load(ifs)
                }
                
                String hash = Utils.sha1(cmd+"_"+o)
                if(p.fingerprint != hash) {
                    log.info "File $o was generated by command with different fingerprint [$p.fingerprint] to the one that produced current output [$hash]. Stage will run even though output files are newer than inputs."
                    modified = true
                    return
                }
                else
                    log.info "Fingerprint for file $o matches: up to date"
            }
        }
        
        return modified
    }
    
    void outputTo(String directoryName) {
        this.outputDirectory = directoryName
    }
    
    PipelineDelegate myDelegate = null
    
    /**
     * In order for "magic" methods to get resolved when invoked directly on the 
     * context (as opposed to referenced in an unqualified way inside a pipeline body
     * closure) we need to forward calls to missing methods explicitly through to the
     * delegate.
     */
    Object methodMissing(String name, args) {
        if(myDelegate)
            return myDelegate.methodMissing(name,args)
        else {
            throw new PipelineError("An unknown function $name was invoked (arguments = ${args.grep {!it.class.name.startsWith('script') }}).\n\nPlease check your script to ensure this function is correct.")
        }    
    }
}



<|MERGE_RESOLUTION|>--- conflicted
+++ resolved
@@ -1361,11 +1361,10 @@
         log.info "Scaled resource use to ${usedResources.values()} to execute in multi block"
         
         try {
-<<<<<<< HEAD
           def aborts = []
           List<CommandExecutor> execs = cmds.collect { 
               try {
-                async(it,true,null,true) 
+                async(it,true,null,true).executor 
               }
               catch(PipelineTestAbort e) {
                  aborts << e 
@@ -1376,9 +1375,6 @@
               throw new PipelineTestAbort("Would execute multiple commands: \n\n" + [ 1..aborts.size(),aborts.collect { it.message.replaceAll("Would execute:","") }].transpose()*.join("\t").join("\n"))
           }
           
-=======
-          List<CommandExecutor> execs = cmds.collect { async(it,true,null,true).executor }
->>>>>>> c5991bf0
           List<Integer> exitValues = []
           List<CommandThread> threads = execs.collect { new CommandThread(toWaitFor:it) }
           threads*.start()
