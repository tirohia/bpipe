/*
 * Copyright (c) 2012 MCRI, authors
 *
 * Permission is hereby granted, free of charge, to any person
 * obtaining a copy of this software and associated documentation
 * files (the "Software"), to deal in the Software without
 * restriction, including without limitation the rights to use,
 * copy, modify, merge, publish, distribute, sublicense, and/or sell
 * copies of the Software, and to permit persons to whom the
 * Software is furnished to do so, subject to the following
 * conditions:
 *
 * The above copyright notice and this permission notice shall be
 * included in all copies or substantial portions of the Software.
 *
 * THE SOFTWARE IS PROVIDED "AS IS", WITHOUT WARRANTY OF ANY KIND,
 * EXPRESS OR IMPLIED, INCLUDING BUT NOT LIMITED TO THE WARRANTIES
 * OF MERCHANTABILITY, FITNESS FOR A PARTICULAR PURPOSE AND
 * NONINFRINGEMENT. IN NO EVENT SHALL THE AUTHORS OR COPYRIGHT
 * HOLDERS BE LIABLE FOR ANY CLAIM, DAMAGES OR OTHER LIABILITY,
 * WHETHER IN AN ACTION OF CONTRACT, TORT OR OTHERWISE, ARISING
 * FROM, OUT OF OR IN CONNECTION WITH THE SOFTWARE OR
 * THE USE OR OTHER DEALINGS IN THE SOFTWARE.
 */

package bpipe

import groovy.util.logging.Log;
import groovy.xml.MarkupBuilder

import java.util.concurrent.locks.Lock;
import java.util.concurrent.locks.ReentrantReadWriteLock;
import java.util.regex.Matcher
import java.util.regex.Pattern;

import org.codehaus.groovy.runtime.ExceptionUtils;

import static Utils.*
import bpipe.executor.CommandExecutor
import bpipe.executor.ProbeCommandExecutor

/**
* This context defines implicit functions and variables that are
* made available to Bpipe pipeline stages.   These functions are
* only available inside the context of a Bpipe stage, when it is
* executed by Bpipe (ie. they are introduced at runtime).
* <p>
* Note: currently other functions are also made available in two
* other places: 
* <li>PipelineCategory
* <li>PipelineDelegate
*/
@Log
class PipelineContext {
    
    /**
     * File where half processed files will be listed on shutdown
     */
    public static File UNCLEAN_FILE_PATH = new File(".bpipe/inprogress")
    
    /**
     * This value is returned when a $thread variable is evaluated in a GString
     * (eg. a command from the user).  The reason for this is that Groovy eagerly
     * evaluates GStrings prior to passing them to a function. That means we can't
     * allow the function itself to set the value - as we wish to do for threads
     * when the user executes a command and we want to  pass the number of threads
     * evaluated "just in time". So this special value is set, and then 
     * it is replaced just before the command executes with an appropriate number
     * of threads for the command to use.
     */
    public final static String THREAD_LAZY_VALUE = '__bpipe_lazy_resource_threads__'
    
    /**
     * Create a Pipeline Context with the specified adidtional bound variables and
     * pipeline stages as well.
     *
     * @param extraBinding    extra variables to make referenceable by pipeline stages
     *                        that execute using this context
     * @param pipelineStages  list of known pipeline stages.  These are used to resolve
     *                        inputs when the user uses the implicit 'from' by appending
     *                        an extension to the implicit input variable (eg: $input.csv).
     *                        The stages are searched to find the most recent stage with
     *                        an output that matches the specified extension.
     *
     */
    public PipelineContext(Binding extraBinding, List<PipelineStage> pipelineStages, List<Closure> pipelineJoiners, Branch branch) {
        super();
        if(pipelineStages == null)
            throw new IllegalArgumentException("pipelineStages cannot be null")
            
        this.pipelineStages = pipelineStages
        this.extraBinding = extraBinding
        this.pipelineJoiners = pipelineJoiners
        this.initUncleanFilePath()
        this.threadId = Thread.currentThread().getId()
        this.branch = branch
        def pipeline = Pipeline.currentRuntimePipeline.get()
        if(pipeline) {
            this.applyName = pipeline.name && !pipeline.nameApplied
            this.aliases = pipeline.aliases 
        }
        this.outputLog = new OutputLog(branch.name)
    }
    
    /**
     * Additional variables that are injected into the pipeline stage when it executes.
     * In practice, these allow it to resolve pipeline stages that are loaded from external
     * files (which otherwise would not be in scope).
     */
    Binding extraBinding
    
    /**
     * Local variables are specific to this instance of this pipeline stage.
     * These are injected in and take values separately even if a stage is used 
     * twice in a single pipeline
     */
    Map<String,Object> localVariables = [:]
    
    /**
     * The stage name for which this context is running
     */
    String stageName
    
    /**
     * The directory to which the pipeline stage should write its outputs
     */
    String outputDirectory = "."
    
    /**
     * The id of the thread that created this context
     */
    Long threadId
    
    /**
     * The resources used by commands that run in this stage
     */
    Map<String,ResourceUnit> usedResources = [ "threads":new ResourceUnit(key: "threads", amount: 1)] 
    
    /**
     * Whether or not the user has invoked a 'uses { ... }' command on this context
     */
    boolean customThreadResources = false
   
    File uncleanFilePath
    
    /**
     * Set of aliases to use for mapping file names
     */
    Aliases aliases = null
   
    /**
     * Documentation attributes for the the pipeline stage
     * Mostly this is a map of String => String, but 
     * tool information is stored as {@link Tool} objects
     */
    Map<String, Object> documentation = [:]
   
    private List<PipelineStage> pipelineStages
   
    /**
     * Pipeline joiners are closures that are introduced by Bpipe for 
     * joining stages together. The context needs to know them (or
     * pass them on to others who need them) mainly to exclude
     * them from certain functions (eg: they shouldn't be displayed
     * to the user in diagrams, etc.)
     */
    private List<Closure> pipelineJoiners
    
    /**
     * Manager for commands executed by this context
     */
    CommandManager commandManager = new CommandManager()
      
   /**
    * All outputs from this stage. The key to this map 
    * is the Bpipe command id (different to process id).
    */
   Map<String,List<Command> > trackedOutputs = [:]
   
   /**
    * When a command is run, output variables that are referenced in 
    * the command are tracked.  This allows them then to be logged
    * in the audit trail and saved in the history database 
    * so that we know which command created the output.
    * <p>
    * This list is cleared with each new invocation 
    * by {@link #exec(String, boolean, String)}
    */
   List<String> referencedOutputs = []
   
   
   /**
    * A list of internally set inputs/outputs that are not visible to the user
    * (see use in Checker)
    */
   List<String> internalOutputs = []
   
   List<String> internalInputs = []
   
   /**
    * A list of outputs that are to be marked as preserved.
    * These will not be deleted automatically by user initiated
    * cleanup operations (see {@link Dependencies#cleanup(java.util.List)}
    */
   List<String> preservedOutputs = []
   
   /**
    * A list of outputs that are to be marked as intermediate.
    * These will be deleted automatically by user initiated
    * cleanup operations (see {@link Dependencies#cleanup(java.util.List)},
    * even if they are leaf outputs from the pipeline
    */
   List<String> intermediateOutputs = []
   
   /**
    * A Map of files that are not independent outputs, but which
    * accompany other outputs, as declared by the user.
    * Key is output file name, value is accompanied input
    */
   Map<String,String>  accompanyingOutputs = [:]
   
   /**
    * List of patterns that match accompanying outputs
    */
   Pattern activeAccompanierPattern = null
   
   /**
    * Flag that can be enabled to cause missing properties to resolve to 
    * outputting the name of the property ie. a reference to $x will produce $x.
    * This allows for a crude pass-through of variables from Bpipe to Bash 
    * when executing commands.
    */
   boolean echoWhenNotFound = true
   
   /**
    * When set to true, the context should not execute any commands, it should only 
    * evaluate their arguments to probe $input and $output invocations
    * so that files that will use can be determined
    */
   boolean probeMode = false
   
   /**
    * The name for this segment of the pipeline.  The name is blank by default but 
    * is non-blank when pipeline branches are created from chromosomes or file name matches.
    */
   Branch branch 
   
   /**
    * A list of executable closures to be executed when the next produce statement completes
    */
   List<Closure> inputResets = []
   
   /**
    * The default output is set prior to the body of the a pipeline stage being run.
    * If the pipeline stage does nothing else but references $output then the default output is
    * the one that is returned.  However the pipeline stage may modify the output
    * by use of the transform, filter or produce constructs.  If so, the actual output
    * is stored in the output property.
    */
   private def defaultOutput
   
   /**
    * Log that will write output from messages and commands executed
    * by this context / stage
    */
   private OutputLog outputLog
   
   def getDefaultOutput() {
//       log.info "Returning default output " + this.@defaultOutput
       return this.@defaultOutput
   }
   
   def setDefaultOutput(defOut) {
       this.@defaultOutput = toOutputFolder(defOut)
   }
   
   /**
    * The list of outputs that this pipeline stage is defined to produce. If specified, this
    * list is enforced. That is, if the user then tries to reference an incompatible 
    * output in one of their commands, they receive an error.
    * <p>
    * More flexible outputs are specified implicitly. These are 'inferred' outputs that
    * are tracked using allInferredOutputs.
    */
   def output
   
   void setOutput(o) {
       setRawOutput(toOutputFolder(o))
   }
   
   void setRawOutput(o) {

       if(o == null || o.size()<200)
           log.info "Setting output $o on context ${this.hashCode()} in thread ${Thread.currentThread().id}"
       else
           log.info "Setting ${o.size()} outputs starting with ${o[0..9]} on context ${this.hashCode()} in thread ${Thread.currentThread().id}"

       if(Thread.currentThread().id != threadId)
           log.warning "Thread output being set to $o from wrong thread ${Thread.currentThread().id} instead of $threadId"
       
       this.@output = o
   }
   
   /**
    * A synonym for the output directory, designed to allow commands that really have to know
    * what directory they are writing to access to it.
    */
   String getDir() {
       return this.@outputDirectory
   }
   
   /**
    * Outputs referenced through output property extensions 
    * since the last exec command.  The occurrence of an exec
    * clears this property.
    */
   List inferredOutputs = []
   
   /**
    * All outputs referenced through output property extensions during the 
    * execution of the pipeline stage
    */
   List allInferredOutputs = []
   
   /**
    * A list of inputs resolved directly by references to $input
    * and $input<x> variables. 
    * 
    * Note that inputs resolved by 
    * input variable properties (pseudo file extensions) are not tracked 
    * here but rather inside the PipelineInput wrapper object itself.
    * To get a complete list of resolved inputs, call the #getResolvedInputs
    * method.
    */
   def allResolvedInputs = []
   
   /**
    * The default output property reference.  Actually returns a quasi
    * String-like object that intercepts property references
    */
   def getOutput() {
       String baseOutput = Utils.first(this.getDefaultOutput())
       def out = this.@output
       if(out == null || this.currentFileNameTransform) { // Output not set elsewhere, or set dynamically based on inputs
           
           // If an input property was referenced, compute the default from that instead
           def allResolved = allUsedInputWrappers.collect { k,v -> 
               v.resolvedInputs 
           }
           
           allResolved = allResolved.flatten()
//           if(inputWrapper?.resolvedInputs) {
           if(allResolved) {
               
               // By default, if multiple inputs were resolved by the input wrapper,
               // we take the first UNLESS one of the inputs corresponds to a branching
               // file (a file responsible for splitting the pipeline into multiple parallel
               // paths). In the case of a branching file we use that in preference because 
               // otherwise multiple parallel paths will resolve to the same output.
               int defaultValueIndex = -1;
               if(branchInputs)
                   defaultValueIndex = allResolved.findIndexOf { it in branchInputs }
               if(defaultValueIndex<0)
                   defaultValueIndex = 0
                   
               def resolved = Utils.unbox(allResolved[defaultValueIndex])
               
               log.info("Using non-default output due to input property reference: " + resolved + " from resolved inputs " + allResolved)
               
               if(this.currentFileNameTransform != null) {
                   out = this.currentFileNameTransform.transform(Utils.box(allResolved), this.applyName)
               }
               else
                   out = resolved +"." + this.stageName
                   
               this.checkAccompaniedOutputs([resolved])
               
               // Since we're resolving based on a different input than the default one,
               // the pipeline output wrapper should use a different one as a default too
               baseOutput = toOutputFolder(out)
           }
           else {
               log.info "No inputs resolved by input wrappers: outputs based on default ${this.defaultOutput}"
               if(out == null)
                   out = this.getDefaultOutput()
           }
       }
       else {
           log.info "Using previously set output: ${this.@output}"
       }
      
       if(!out)
              out = getDefaultOutput()
                         
       out = toOutputFolder(out)
       
       def pipeline = Pipeline.currentRuntimePipeline.get()
       String branchName = applyName  ? pipeline.unappliedBranchNames.join(".") : null
       
       
       def po = new PipelineOutput(out,
                                   this.stageName, 
                                   baseOutput,
                                   Utils.box(this.@output),
                                   { o,replaced -> onNewOutputReferenced(pipeline, o, replaced)}) 
       
       po.branchName = branchName
       if(this.currentFileNameTransform instanceof FilterFileNameTransformer)
         po.currentFilter = currentFileNameTransform
         
       po.resolvedInputs = this.resolvedInputs
       po.outputDirChangeListener = { outputTo(it) }
       
       if(this.activeAccompanierPattern)
           po.transformMode = "extend"
           
       return po
   }
   
   /**
    * Outputs that have been replaced by overriding from a filter whose extension was 
    * inferred by an output property reference
    */
   List<String> replacedOutputs = []
   
   /**
    * Called by the embedded {@link PipelineOutput} object
    * that wraps the $output variable whenever a new output
    * is referenced in a pipeline.
    * 
    * @param pipeline
    * @param replaced   if the output replaces a previously inferred output, 
    *                   the output that should be replaced. This happens when
    *                   an output is inferred first using $output but then that
    *                   becomes replaced by in input extension reference using
    *                   $output.bam
    */
   void onNewOutputReferenced(Pipeline pipeline, Object o, String replaced = null) {
       
       assert o != null
       
       if(!allInferredOutputs.contains(o)) 
           allInferredOutputs << o; 
       if(!inferredOutputs.contains(o)) 
           inferredOutputs << o;  
       
       if(replaced) {
           allInferredOutputs.remove(replaced)
           inferredOutputs.remove(replaced)
       } 
       
       if(applyName && pipeline) { 
           pipeline.nameApplied=true
        } 
       if(replaced) 
           this.@output = Utils.box(this.@output).collect { if(it == replaced) { replacedOutputs.add(it) ; return o } else { return it } }
   }
   
   def getOutputs() {
       def raw =  getOutput()
       // Used to 'box' the result, but now this is a PipelineOutput that supports direct access by index, 
       // so should not need it
//       def result =  Utils.box(raw)
       raw.multiple = true
       return raw
   }
   
   def getOutputByIndex(int index) {
       try {
           PipelineOutput origOutput = getOutput()
           def o = Utils.box(origOutput.output)
           def result = o[index]
           String origDefaultOutput = origOutput.defaultOutput
           if(result == null) {
               log.info "No previously set output at $index from ${o.size()} outputs. Synthesizing from index based on first output"
               if(o[0].indexOf('.')>=0) {
                   result = o[0].replaceAll("\\.([^.]*)\$",".${index+1}.\$1")
                   origDefaultOutput = origDefaultOutput.replaceAll("\\.([^.]*)\$",".${index+1}.\$1")
               }
               else
                   result = o[0] + (index+1)
           }
           
           log.info "Query for output $index base result = $result"
           
           // result = trackOutput(result)
           
           Pipeline pipeline = Pipeline.currentRuntimePipeline.get()
           
           def overrideOutputs = (origOutput.overrideOutputs && origOutput.overrideOutputs.size() >= index ? [ origOutput.overrideOutputs[index] ] : [] )
           
           return new PipelineOutput(result, 
                                     origOutput.stageName, 
                                     origDefaultOutput,
                                     overrideOutputs, { op,replaced -> onNewOutputReferenced(pipeline, op, replaced)}) 
       }
       catch(Exception e) {
           e.printStackTrace()
       }
   }
     
   private trackOutput(def output) {
       log.info "Tracking output $output"
       referencedOutputs << output
       return output
   } 
   
   void var(Map values) {
       values.each { k,v ->
           if(!this.localVariables.containsKey(k) && !this.extraBinding.variables.containsKey(k) && !Runner.binding.variables.containsKey(k) && !branch.properties.containsKey(k)) {
               log.info "Using default value of variable $k = $v"
               if(v instanceof Closure)
                 this.localVariables[k] = v()
               else
                 this.localVariables[k] = v
           }
       }
   }
   
   void requires(Map values) {
       values.each { k,v ->
           
           if([localVariables, 
               extraBinding.variables, 
               Runner.binding.variables, 
               branch.properties,
               Pipeline.currentRuntimePipeline.get().variables].any { it.containsKey(k) }) 
           {
               // Variable found, OK
               return
           }
           
           throw new PipelineError(
           """
                   Pipeline stage ${this.stageName} requires a parameter $k but this parameter was not specified

                   You can specify it in the following ways:

                           1. add 'using' to the pipeline definition: ${this.stageName}.using($k:<value>)
                           2. define the variable in your pipeline script: $k="<value>"
                           3. provide it from the command line by adding a flag:  -p $k=<value>

                   The parameter $k is described as follows:

                           $v
           """.stripIndent())
       }
   }
    
    /**
    * Coerce all of the arguments (which may be an array of Strings or a single String) to
    * point to files in the local directory.
    * This method is (and must remain) side-effect free
    */
   def toOutputFolder(outputs) {
       Utils.toDir(outputs, outputDirectory)
   }
   
   void checkAccompaniedOutputs(List<String> inputsToCheck) {
       def outDir = this.outputDirectory
       if(((outDir == null) || (outDir==".")) && this.activeAccompanierPattern) {
           
           List<String> resolved = getResolvedInputs() + inputsToCheck
           
           String matchedInput = resolved.find { this.activeAccompanierPattern.matcher(it) }
           
           // If one of the resolved inputs matches an accompanying pattern, then it should
           // output to the same directory as the output
           if(matchedInput) {
               log.info "Input $matchedInput matches accompanier pattern $activeAccompanierPattern"
               File f = new File(matchedInput)
               if(!f.parentFile)
                   f = new File(new File("."),f.name)
                   
               this.outputDirectory = f.parentFile.path
           }
       }
   }
   
   /**
    * Input to a stage - can be either a single value or a list of values
    */
   def input
   
   /**
    * Wrapper that intercepts calls to resolve input properties. This is what
    * is returned to a pipeline stage, not the raw input!
    */
   PipelineInput inputWrapper
   
   /**
    * All input wrappers that got referenced during a pipeline stage, keyed on 
    * index
    */
   Map<Integer,PipelineInput> allUsedInputWrappers = new TreeMap()
   
   /**
    * If this context is spawning a new branch in the pipeline, the inputs that
    * are responsible for the branch are set here. This is used in certain cases
    * to set a different default output
    */
   def branchInputs
   
    /**
     * The inputs to be passed to the next stage of the pipeline.
     * Usually this is the same as context.output but it doesn't have
     * to be.
     */
   def nextInputs
   
   /**
    * Return the value of the specified input<n> where n is the 
    * parameter supplied (index of input to resolve).
    * 
    * @param i
    * @return
    */
   PipelineInput getInputByIndex(int i) {
       
       
       PipelineInput wrapper = new PipelineInput(this.@input, pipelineStages, this.aliases)
       wrapper.currentFilter = currentFilter
       wrapper.defaultValueIndex = i
       
       def boxed = Utils.box(input)
       if(boxed.size()<i) {
           wrapper.parentError = new InputMissingError("Stage '$stageName' expected $i or more inputs but fewer provided", this)
       }
       else {
           this.allResolvedInputs << input[i]
       }
       
       if(!inputWrapper) 
         this.inputWrapper = wrapper
       
       if(!allUsedInputWrappers.containsKey(i)) {
           allUsedInputWrappers[i] = wrapper
       }    
       return wrapper
   }
  
    /**
    * Check if there is an input, if so, return it.  If not,
    * throw a helpful error message.
    * <br>
    * Note: if you wish to access the 'input' property without performing
    * this check (eg: to check if it is empty yourself) then you can use
    * direct property access - eg: ctx.@input
    * @return
    */
   def getInput() {
       if(this.@input == null || Utils.isContainer(this.@input) && this.@input.size() == 0) {
           throw new InputMissingError("Stage '$stageName' expects an input but none are available", this)
       }
       if(!inputWrapper || inputWrapper instanceof MultiPipelineInput) {
           inputWrapper = new PipelineInput(this.@input, pipelineStages, this.aliases)
           this.allUsedInputWrappers[0] = inputWrapper
       }
       inputWrapper.currentFilter = currentFilter    
       return inputWrapper
   }
   
   def setInput(def inp) {
       this.@input = inp
   }
   
   def getInputs() {
       if(!inputWrapper || !(inputWrapper instanceof MultiPipelineInput)) {
           this.inputWrapper = new MultiPipelineInput(this.@input, pipelineStages, this.aliases)
           this.allUsedInputWrappers[0] = inputWrapper
       }
       inputWrapper.currentFilter = currentFilter    
       return this.inputWrapper;
   }
   
   /**
    * Output stream, only opened if the stage body references
    * the "out" variable
    */
   FileOutputStream outFile
   
   /**
    * Iterate through the file line by line and pass each line to the given closure.
    * Output lines for which the closure returns true to the output.
    * Lines beginning with # will not be passed to the body, 
    * but will be automatically output.
    */
   void filterLines(Closure c) {
       
       if(probeMode)
           return
       
       if(!input)
           throw new PipelineError("Attempt to grep on input but no input available")
           
       if(Runner.opts.t)
           throw new PipelineTestAbort("Would execute filterLines on input $input")
       
       String usedInput = Utils.first(input)    
       
       // Do this just to create the file - otherwise it doesn't get created at all for
       // an empty input file
       getOut()
       
       new File(usedInput).eachLine {  line ->
           if(line.startsWith("#") || c(line))
                  getOut() << line << "\n"
       }
       
       this.allResolvedInputs << usedInput
       
       log.info "Filter lines in context " + this.hashCode() + " resulted in resolved inputs " + this.allResolvedInputs
   }
   
   void filterRows(Closure c) {
       if(probeMode)
           return
       
       if(!input)
           throw new PipelineError("Attempt to grep on input but no input available")
           
       if(Runner.opts.t)
           throw new PipelineTestAbort("Would execute filterRows on input $input")
           
       String fileName = Utils.first(this.getOutput())
       if(Runner.opts.t)
           throw new PipelineTestAbort("Would write to output file $fileName")
        
       def outStream = new FileOutputStream(fileName)
  
       File f = new File(isContainer(input)?input[0]:input)
       boolean first = true
       List<String> header = null
       f.eachLine {  line ->
           if(first) {
             first = false
             if(line.startsWith('#') && !line.startsWith('##')) {
                 header = line.substring(1).split('\t').collect { it.trim() }
             }  
           }
           
           def cols
           if(!line.startsWith('#')) {
               cols = line.split('\t')
               if(header) {
                   header.eachWithIndex { key,i ->
                       this.localVariables[key] = cols[i]
                   }
               }
               this.localVariables["col"] = cols
           }
           
           if(line.startsWith("#"))
               outStream << line
           else 
           if(c(cols)) {
               outStream << cols.join("\t") << "\n"
           }
       }       
       
       
       Command command = new Command(id:CommandId.newId(), command: "filterRows")
       this.trackedOutputs[command.id] = command
       command.outputs << fileName 
   }
   
   
   /**
    * Search in the input file for lines matching speficied regex pattern
    * For each line found, if a function is passed, call it, otherwise
    * output the matching line to the default output file.
    * <p>
    * Lines starting with '#' are treated as comments or headers and are
    * not passed to the body.
    */
   def grep(String pattern, Closure c = null) {
       if(probeMode)
           return
           
       if(!input)
           throw new PipelineError("Attempt to grep on input but no input available")
           
       def regexp = Pattern.compile(pattern)
       new File(isContainer(input)?input[0]:input).eachLine {
           if(it.startsWith("#"))
               return
               
           if(it =~ regexp) {
              if(c != null)
                  c(it)
              else
                  getOut() << it << "\n"
           }
       }
   }
   
   List<String> glob(String... patterns) {
       def result = []
       for(def p in patterns) {
           result.addAll(Utils.glob(p))
       }
       return result
   }
   
   /**
    * Returns an output stream to which the current pipeline stage can write
    * directly to create output.
    *
    * @return
    */
   OutputStream getOut() {
       
       String fileName = Utils.first(getOutput())
       if(!outFile) {
         if(Runner.opts.t)
             throw new PipelineTestAbort("Would write to output file $fileName")
          
         outFile = new FileOutputStream(fileName)
       }
       
       Command cmd = new Command(id:CommandId.newId(), command: "<streamed>", outputs:[fileName])
       this.trackedOutputs[cmd.id] = cmd
       
       return outFile
   }
   
   private boolean applyName = false
   
   /**
    * Specifies an output that converts an input file to a different kind of file,
    * ("transforms" it). Convenience wrapper for {@link #produce(Closure, Object, Closure)}
    * for the case where the file extension is replaced with a new one.
     * <p>
     * <b>Note</b>: This is a "magic" method invoked by the user 
     * as "transform" - see {@link PipelineDelegate#methodMissing(String, Object)}
     * for how this actually happens.
     */
   Object transformImpl(List<String> exts, Closure body) {
       
       def tx = new TransformOperation(this,exts,body)
       if(body)
           tx.execute()
       else
           return tx
   }
 
   List<String> currentFilter = []
   
   /**
    * Transform to be applied to inputs to determine output file names
    * Used by filter below, to ensure that inputs get remapped if a different
    * input is inferred by the actual command executed. If set, this is re-executed
    * when the output is queried (see #getOutput())
    */
   FileNameTransformer currentFileNameTransform = null
    
    /**
     * Specifies an output that keeps the same type of file but modifies 
     * it ("filters" it). Convenience wrapper for {@link #produce(Closure, Object, Closure)}
     * for the case where the same file extension is kept but a transformation
     * type is added to the name.
     * <p>
     * <b>Note</b>: This is a "magic" method invoked by the user 
     * as "filter" - see {@link PipelineDelegate#methodMissing(String, Object)}
     * for how this actually happens.
     */
    Object filterImpl(List<String> types, Closure body) {
        
        def boxed = Utils.box(this.@input)
            
        this.currentFilter = (boxed + Utils.box(this.pipelineStages[-1].originalInputs)).grep {
             it.indexOf('.')>=0  // only consider file names that actually contain periods
        }.collect { 
            Utils.ext(it) // For each such file, return the file extension
        }
        
        this.currentFileNameTransform = new FilterFileNameTransformer(types: types, exts: currentFilter)
        
        def files = currentFileNameTransform.transform(boxed, applyName)
        
        // Coerce any inputs coming from different folders to the correct output folder
        files = toOutputFolder(files)
        produceImpl(files, body)
        
        this.currentFilter = []
        this.currentFileNameTransform = null
    }
    
  
    /**
     * Specifies that the given output(s) (out) will be produced
     * by the given closure, and skips execution of the closure
     * if the output(s) are newer than all the current inputs.  
     * <p>
     * The outputs can contain glob characters to specify filename
     * patterns rather than concrete file names.  In such cases, 
     * <code>produce</code> specifies that at <i>least</i> one 
     * file name matching the glob pattern will be produced by the
     * body, and execution is skipped only if all files matching
     * the glob are newer than the inputs to the stage. All files
     * matching the glob become outputs of the pipeline stage.
     * Note that no checking is done to really verify that the
     * files were actually created by commands run by the body; if
     * the files were really in earlier stages then they will
     * be recapitulated as outputs again in this stage which
     * may result in undesirable behavior.
     * <p>
     * <b>Note</b>: This is a "magic" method invoked by the user 
     * as "produce" - see {@link PipelineDelegate#methodMissing(String, Object)}
     * for how this actually happens.
     * 
     * @TODO above issue can possibly be mitigated if we do an 
     *       upwards hierachical search to check outputs from prior
     *       stages
     * @TODO the case where an output directory is set is not yet
     *       properly handled in the glob matching
     *       
     */
    Object produceImpl(Object out, Closure body) { 
        produceImpl(out,body,false)
    }
    
    Object produceImpl(Object out, Closure body, boolean explicit /* the end user actually invoked produce themself */) { 
        
        log.info "Producing $out from $this"
        
        // Unwrap any files that may be wrapped in PipelineInput or PipelineOutput objects
        out = Utils.unwrap(out)      
        
        List globOutputs = Utils.box(toOutputFolder(Utils.box(out).grep { it instanceof Pattern || it.contains("*") }))
        
        // Coerce so that files go to the right output folder
        if(explicit) { // User invoked produce directly. In that case, if they put a directory into the produce
                       // we should preserve it
            out = Utils.box(out).collect { it.toString().contains("/") ? it : toOutputFolder(it)  }
        }
        else {
            out = toOutputFolder(out)
        }
        
        def lastInputs = this.@input
        boolean doExecute = true
        
        List fixedOutputs = Utils.box(out).grep { !(it instanceof Pattern) &&  !it.contains("*") }
        
        // Check for all existing files that match the globs
        List globExistingFiles = globOutputs.collect { 
            def result = Utils.glob(it)  
            log.info "Files matching glob $it = $result"
            return result
        }.flatten()
        
        if((!globOutputs || globExistingFiles)) {
          // No inputs were newer than outputs, 
          // but were the commands that created the outputs modified?
          this.output = fixedOutputs
          
          // Probing can be nested: ie, an outer function can initiate probe mode
          // and then call this one, so we need to ensure that we restore
          // the state  upon exit
          boolean oldProbeMode = this.probeMode
          this.probeMode = true
          this.trackedOutputs = [:]
          try {
            PipelineDelegate.setDelegateOn(this, body)
            log.info("Probing command using inputs ${this.@input}")
            List oldInferredOutputs = this.allInferredOutputs.clone()
            try {
              body() 
            }
            catch(Exception e) {
                log.info "Exception occurred during proble: $e.message"
            }
            log.info "Finished probe"
            
            def allInputs = (getResolvedInputs()  + Utils.box(lastInputs)).unique()
            
            def outputsToCheck = fixedOutputs.clone()
            List newInferredOutputs = this.allInferredOutputs.clone()
            newInferredOutputs.removeAll(oldInferredOutputs)
            outputsToCheck.addAll(newInferredOutputs)
            
            // In some cases the user may specify an output explicitly with a direct produce(...)
            // but then not reference that output variable at all in any of their
            // commands. In such a case the command should still execute, even though the command
            // would seem not to create the output - if we can't see any other way the output
            // is going to get created, we infer that the command is going to create it "magically"
            // see produce_and_output_function_no_output_ref test.
            for(def o in fixedOutputs) {
                if(explicit && !trackedOutputs.containsKey(o) && !inferredOutputs.contains(o)) {
                    this.internalOutputs.add(o)
                }
            }
            
            if(!Dependencies.instance.checkUpToDate(outputsToCheck + globExistingFiles,allInputs)) {
                log.info "Not up to date because input inferred by probe of body newer than outputs"
            }
            else
            if(!Config.config.enableCommandTracking || !checkForModifiedCommands()) {
                msg("Skipping steps to create ${Utils.box(out).unique()} because " + (lastInputs?"newer than $lastInputs" : " file already exists"))
                log.info "Skipping produce body"
                doExecute = false
            }
            else {
                log.info "Not skipping because of modified command"
            }
          }
          finally {
              this.probeMode = oldProbeMode
          }
        }
        
        List boxedOutputs = Utils.box(this.@output)
        
        // If resuming, the command may actually be running
        // In that case we want to wait for it and then skip if it executed
        if(Config.config.mode == "resume") {
            doExecute = waitForResumableOutputs(boxedOutputs)
        }
        
        if(doExecute) {
            if(boxedOutputs) {
                this.output = Utils.box(fixedOutputs) +  Utils.box(this.@output).grep { ! (it in fixedOutputs) }
                this.output.removeAll { it in replacedOutputs  || toOutputFolder(it) in replacedOutputs}
            }
            else {
                this.output = fixedOutputs
            }
             
            // Store the list of output files so that if we are killed 
            // they can be cleaned up
            this.uncleanFilePath.text += Utils.box(this.output)?.join("\n") 
            
            PipelineDelegate.setDelegateOn(this, body)
            log.info("Producing from inputs ${this.@input}")
            body()
        }
        
        if(this.@output) {
            log.info "Adding outputs " + this.@output + " as a result of produce"
           
            String commandId = "-1"
            Utils.box(this.@output).each { o ->
                
                // If no inputs were resolved, we assume generically that all the inputs
                // to the stage were used. This is necessary to deal with
                // filterLines which doesn't trigger inferred inputs because
                // it does not execute at all
                if(!allResolvedInputs && !this.inputWrapper?.resolvedInputs) {
                    
                    allResolvedInputs.addAll(Utils.box(this.@input))
                }
                
                if(commandId == "-1")
                    commandId = CommandId.newId()
  
                // It's possible the user used produce() but did not actually reference
                // the output variable anywhere in the body. In that case, we
                // don't know which command used the output variable so we add an "anonymous" 
                // output
                trackOutputIfNotAlreadyTracked(o, "<produce>", commandId)
            }
        }
        
        if(globOutputs) {
            def normalizedInputs = Utils.box(this.@input).collect { new File(it).absolutePath }
            for(pattern in globOutputs) {
                def result = Utils.glob(pattern).grep {  !normalizedInputs.contains( new File(it).absolutePath) }
                
                log.info "Found outputs for glob $pattern: [$result]"
                
                String commandId = "-1"
                
                result.each { 
                    if(commandId == "-1")
                        commandId = CommandId.newId(); 
                    trackOutputIfNotAlreadyTracked(it, "<produce>", commandId) 
                }
                
                if(Utils.box(this.@output))
                    this.output = this.@output + result
                else
                    this.output = result
            }
        }
        
        this.currentFileNameTransform = null

        this.inputResets.each { it() }
        this.inputResets = []
        
        return out
    }
    
    void trackOutputIfNotAlreadyTracked(String o, String command, String commandId) {
        if(!(o in this.referencedOutputs) && !(o in this.inferredOutputs) && !(o in this.allInferredOutputs)) {
             if(!this.trackedOutputs[commandId]) {
                 this.trackedOutputs[commandId] = new Command(id: commandId, outputs: [o], command: command)
             }
             else
                 this.trackedOutputs[commandId].outputs << o
        } 
    }
    
    /**
     * Cause output files created by the given closure, and which also match the 
     * given pattern to be preserved.
     * @param pattern
     */
    void preserveImpl(List patterns, Closure c) {
        def oldFiles = getAllTrackedOutputs()
        c()
        List<String> matchingOutputs = patterns.collect { Utils.glob(it).collect { new File(it).canonicalPath }}.flatten();
        matchingOutputs.removeAll(oldFiles)
        log.info "Files not in previously created outputs but matching preserve patterns $patterns are: $matchingOutputs"
        for(def entry in trackedOutputs) {
            def preserved = entry.value.outputs.grep { matchingOutputs.contains(new File(it).canonicalPath) }
            
            
            log.info "Outputs $preserved marked as preserved from stage $stageName by patterns $patterns"
            this.preservedOutputs += preserved 
        }
    }
    
    /**
     * Cause output files created by the given closure to be considered
     * intermediate files and hence be cleaned up by a user initiated 
     * cleanup operation, even if they are leaf outputs from the pipeline.
     */
    void intermediate(String pattern, Closure c) {
        def oldFiles = getAllTrackedOutputs()
        c()
        List<String> matchingOutputs = Utils.glob(pattern) - oldFiles
        log.info "Files not in previously created outputs but matching intermediate patterns $pattern are: $matchingOutputs"
        for(def entry in trackedOutputs) {
            def intermediates = entry.value.outputs.grep { matchingOutputs.contains(it) }
            log.info "Outputs $intermediates marked as intermediate files from stage $stageName by pattern $pattern"
            this.intermediateOutputs += intermediates
        }        
    }
    
    /**
     * Cause output files created by the given closure to be considered
     * accompanying outputs whose lifecycle depends on that of their 
     * input or companion file. The prototypical example here is a 
     * .bai file that exists only to be an index for its .bam file.
     */
    void accompanies(String pattern, Closure c) {
        def oldFiles = getAllTrackedOutputs()
        this.activeAccompanierPattern = FastUtils.globToRegex(pattern)
        try {
          c()
          List<String> newOutputs = getAllTrackedOutputs() - oldFiles
          log.info "Found accompanying outputs : ${newOutputs}"
          if(!pattern.contains("*")) {
              pattern = "*."+pattern;
          }
          def accompanied = getResolvedInputs().grep { activeAccompanierPattern.matcher(it).matches() }
          if(accompanied) {
              for(def accompanyingOutput in newOutputs) {
                  log.info "Inputs $accompanied are accompanied by $accompanied (only first will be used)"
                  this.accompanyingOutputs[accompanyingOutput] = accompanied[0]
                  forward(accompanied[0])
              }        
          }
          else
              log.warning "No accompanied inputs found for outputs $newOutputs using pattern $pattern from inputs ${getResolvedInputs()}"
        }
        finally {
            this.activeAccompanierPattern = null
        }
    }
    
    List<String> getAllTrackedOutputs() {
        trackedOutputs.values()*.outputs.flatten().unique()       
    }
    
    void uses(ResourceUnit newResources, Closure block) {
        resources([newResources], block)
    }
    
    void uses(ResourceUnit r1, ResourceUnit r2, Closure block) {
        resources([r1,r2], block)
    }
    
    void uses(ResourceUnit r1, ResourceUnit r2, ResourceUnit r3, Closure block) {
        resources([r1,r2], block)
    }
    
    void uses(Map resourceSpec, Closure block) {
        List<ResourceUnit> res = resourceSpec.collect { e ->
            String name = e.key
            int n = 1
            int max = 0
            try {
                if(e.value instanceof String)
                    n = Integer.parseInt(e.value)
                else 
                if(e.value instanceof IntRange) {
                    n = e.value.from 
                    max = e.value.to 
                }
                else 
                    n = e.value as Integer
            }
            catch(NumberFormatException f) {
                throw new PipelineError("The value for resource $e.key ($e.value) couldn't be parsed as a number")
            }
            
            if(name == "GB") {
                name = "memory"
                n = n * 1024
            }
            
            new ResourceUnit(key: name, amount: n, maxAmount: max)
        }
        resources(res, block)
    }
    
    /**
     * Executes the enclosed block with <i>threadCount</i> concurrency
     * reserved from the global concurrency semaphore. This allows
     * you to declare that a particular block uses more resources and 
     * should have more than n=1 weight in reserving concurrency from the 
     * system.
     * 
     * @param threadCount
     * @param block
     */
    void resources(List<ResourceUnit> newResources, Closure block) {
        
        def oldResources = this.usedResources
        
        try {
            this.usedResources = oldResources.clone()
            
            newResources.each { r ->
                def key = r.key
                if(r.amount<1) 
                    throw new PipelineError("Resource amount $r.amount of type $key < 1 declared in stage $stageName")
                    
                // TODO: extend these checks to memory / other resources
                if(key == "threads" && r.amount > Config.config.maxThreads)
                    throw new PipelineError("Concurrency required to execute stage $stageName is $r.amount, which is greater than the maximum configured for this pipeline ($Config.config.maxThreads). Use the -n flag to allow higher concurrency.")
                    
                if(key == "threads" && this.usedResources.threads.amount != 1)
                    throw new PipelineError("Stage $stageName contains a nested concurrency declaration (prior request = $usedResources.threads.amount, new request = $r.amount).\n\nNesting concurrency requests is not currently supported.")
                    
               this.usedResources.put(key,r) 
               
               if(key == "threads") {
                   this.customThreadResources = true
               }
            }
               
            block()
        }
        finally {
            this.usedResources = oldResources
            this.customThreadResources = false
        }
    }
    
    /**
     * Causes the given closure to execute and for files that appear during the
     * execution, and which match the pattern, to be considered as 
     * outputs.  This makes it easy to define a pipeline stage that has an 
     * unknown number of outputs.  A common example is splitting input files
     * into size-based or line-based chunks:
     * <code>split -b 100kb $input</code>
     * The number of output files is not known, and explicit output file names
     * are not provided to the command, but should be discovered afterward, 
     * based on the input pattern.
     * 
     * @param pattern
     * @deprecated      This functionality is migrated into {@link #produce(Object, Closure)}
     */
    void split(String pattern, Closure c) {
        
        def files = Utils.glob(pattern)
        try {
            if(files && !Utils.findOlder(files, this.@input)) {
                msg "Skipping execution of split because inputs [" + this.@input + "] are newer than ${files.size()} outputs starting with " + Utils.first(files)
                log.info "Split body not executed because inputs " + this.@input + " older than files matching split: $files"
                return
            }
            
            // Execute the body
            log.info "Executing split body with pattern $pattern in stage $stageName"
            c()
        }
        finally {
            
            def normalizedInputs = Utils.box(this.@input).collect { new File(it).absolutePath }
            def result = Utils.glob(pattern).grep {  !normalizedInputs.contains( new File(it).absolutePath) }
            
            log.info "Found outputs for split by scanning pattern $pattern: [$output]" 
            
            if(Utils.box(this.@output)) 
                this.output = this.@output + out
            else
                this.output = result
        }
    }
    
    /**
     * @see #exec(String, boolean, String)
     * @param cmd
     * @param config
     */
    void exec(String cmd, String config) {
        exec(cmd, true, config)
    }
    
    /**
     * @see #exec(String, boolean, String)
     * @param cmd
     */
    void exec(String cmd) {
        exec(cmd, true)
    }
    
    /**
     * Adds user provided documentation to the pipeline stage
     * 
     * @param attributes    can be a string or Map of attributes
     */
    void doc(Object attributes) {
        if(attributes instanceof Map) {
            this.documentation += attributes
        }
        else
        if(attributes instanceof String) {
            this.documentation["desc"] = attributes
        }
    }
    
    /**
     * Provides an implicit "exec" function that pipeline stages can use
     * to run commands.  This variant blocks and waits for the 
     * shell command to exit.  If the command returns a failure exit code
     * (non zero) then an exception is thrown.
     * 
     * @param cmd            the command line to execute, which will be 
     *                       passed to a bash shell for execution
     * @param joinNewLines   whether to concatenate the command into one long string
     * @param config         optional configuration name to use in running the
     *                       command
     * 
     * @see #async(Closure, String)
     */
    void exec(String cmd, boolean joinNewLines, String config=null) {
        
      log.info "Tracking outputs referenced=[$referencedOutputs] inferred=[$inferredOutputs] for command $cmd" 
      
      this.referencedOutputs += inferredOutputs
      
      def commandReferencedOutputs = this.referencedOutputs
      
      // Reset referenced outputs so they can be re-evaluated for next command independently of this one
      this.referencedOutputs = []
      
      Command c = async(cmd, joinNewLines, config)
      
      c.outputs = commandReferencedOutputs
     
      c.exitCode = c.executor.waitFor()
      if(c.stopTimeMs <= 0)
          c.stopTimeMs = System.currentTimeMillis()
          
      if(c.exitCode != 0) {
        // Output is still spooling from the process.  By waiting a bit we ensure
        // that we don't interleave the exception trace with the output
        Thread.sleep(200)
        
        if(!this.probeMode)
            this.commandManager.cleanup(c)
            
        throw new CommandFailedException("Command failed with exit status = $c.exitCode : \n\n$c.command")
      }
      
      if(!this.probeMode)
            this.commandManager.cleanup(c)
    }
    
    /**
     * Executes the specified script as R code 
     * @param scr
     */
    void R(Closure c) {
        R(c,null)
    }
    
    void R(Closure c, String config) {
        
        // When probing, just evaluate the string and return
        if(probeMode) {
            String rCode = c()
            return
        }
        
        if(!inputWrapper)
           inputWrapper = new PipelineInput(this.@input, pipelineStages, this.aliases)
           
           
       // On OSX and Linux, R actively attaches to and listens to signals on the
       // whole process group. This means that any SIGINT gets intercepted
       // by R and it halts execution - even the user just using Ctrl-C on the
       // command line to break after launching Bpipe.
       // See http://stackoverflow.com/questions/6803395/child-process-receives-parents-sigint
       // for a little more information. I do not yet have a good answer for OSX
       // but see here: 
       // http://stackoverflow.com/questions/20338162/how-can-i-launch-a-new-process-that-is-not-a-child-of-the-original-process
       String setSid = Utils.isLinux() ? " setsid " : ""
       String rscriptExe = Utils.resolveRscriptExe()
       boolean oldEchoFlag = this.echoWhenNotFound
       try {
            this.echoWhenNotFound = true
            log.info("Entering echo mode on context " + this.hashCode())
            String rTempDir = Utils.createTempDir().absolutePath
            String scr = c()
            exec("""unset TMP; unset TEMP; TEMPDIR="$rTempDir" $setSid $rscriptExe - <<'!'
            $scr
!
""",false, config)
       }
       finally {
           this.echoWhenNotFound = oldEchoFlag
       }
    }
    
    void python(String pythonCommand) {
        String python = resolveExe("python","python")
        exec("""
        $python <<!
        $pythonCommand
        !
        """.stripIndent(), false)    
    }
    
    /**
     * Execute the given sqlite command against the given database
     * <p>
     * The main reason this was implemented is because sqlite 
     * attaches to the parent process group signal so it terminates on
     * control-c unless we use setSid - see below. So it gets annoying to run
     * it in Bpipe without this helper.
     * 
     * @param db
     * @param sqlCommand
     */
    void sqlite(def db, String sqlCommand, String config = null) {
        
        String setSid = Utils.isLinux() ? " setsid " : ""
        String sqliteCommand = resolveExe("sqlite","sqlite3")
        exec("""
        $setSid $sqliteCommand $db <<!
        $sqlCommand
        !
        """.stripIndent(), false, config)    
    }
<<<<<<< HEAD
  
=======

>>>>>>> 40972910
    void groovy(String groovyCommand) {
        groovy("", groovyCommand)
    }
    
    void groovy(String opts, String groovyCommand) {
        
        String cp = ""
        if(Config.userConfig.containsKey("libs")) {
            cp = "-cp ${Config.userConfig.libs}"
        }
        
        String javaExe = Utils.resolveExe("java", null)
        String SET_JH = ""
        if(javaExe != null) {
           String javaHome = new File(javaExe).absoluteFile.parentFile.parentFile 
           SET_JH="""unset JAVA_HOME; export PATH="$javaHome/bin:\$PATH";"""
        } 
        
        String groovyExe = Utils.resolveExe("groovy","groovy")
        String groovyHome = new File(groovyExe).absoluteFile.parentFile.parentFile 
        
        exec("""
        $SET_JH
        unset GROOVY_HOME
        JAVA_OPTS='$opts' $groovyExe $cp -e '
        $groovyCommand
        '
        """.stripIndent(), false)    
    } 
    
    /**
     * Undocumented feature: run a command and capture its output into a pipeline variable
     * This currently just runs the command directly.
     * 
     * @TODO run it properly through the CommandManager
     * @param cmd
     * @return
     */
    String capture(String cmd) {
      if(probeMode)
          return ""
          
      CommandLog.cmdLog.write(cmd)
      def joined = ""
      cmd.eachLine { joined += " " + it }
      Process p = Runtime.getRuntime().exec((String[])(['bash','-c',"$joined"].toArray()))
      StringWriter outputBuffer = new StringWriter()
      Thread t1 = p.consumeProcessOutputStream(outputBuffer)
      Thread t2 = p.consumeProcessOutputStream(System.err)
      int exitCode = p.waitFor()
      try { t1.join(); } catch(Exception e) {}
      try { t2.join(); } catch(Exception e) {}
      if(exitCode != 0)
          throw new PipelineError("Command $cmd failed with error $exitCode")
      return outputBuffer.toString()
    }
    
    Command async(String cmd, String config) {
        async(cmd, true, config)
    }
    
    final static int EXIT_ABORTED = -2
    
    class CommandThread extends Thread implements ResourceRequestor {
        Command toWaitFor
        PipelineTestAbort abort
        Pipeline pipeline
        void run() {
            Pipeline.currentRuntimePipeline.set(pipeline)
            Concurrency.instance.registerResourceRequestor(this)
            try {
                log.info "CommandThread entering command waitFor (executor=" + toWaitFor.executor.class.name + ")"
                toWaitFor.exitCode = toWaitFor.executor.waitFor()
            }
            catch(PipelineTestAbort e) {
                abort = e 
                toWaitFor.exitCode = EXIT_ABORTED
            } 
            finally {
                log.info "Exiting command thread " + this + ", unregistering resource requestor"
                Concurrency.instance.unregisterResourceRequestor(this)
            }
        }
        
        @Override
        public boolean isBidding() {
            return true;
        }
        
        void writeLog() {
            CommandLog.cmdLog.write(toWaitFor.command)
        }
    }
    
    /**
     * Replaces the default config within the body to the one specified
     */
    void config(String config, Closure c) { 
        String oldConfig = this.defaultConfig
        this.defaultConfig = config
        c()
        this.defaultConfig = oldConfig
    }
    
    String defaultConfig = null
    
    /**
     * Execute the given list of commands simultaneously and wait for the result, 
     * producing a sensible consolidated error message for any of the commands that
     * fail.
     * <p>
     * <i>Note: this command implements the <code>multi</code> command that can
     * be called from inside pipeline stages. See {@link PipelineDelegate#methodMissing(String, Object)}
     * for how that is translated to a call to this function.</i>
     * 
     * @param cmds  List of commands (strings) to execute
     */
    void multiExec(List cmds) {
        
        // When the list is a Map it means the user used the syntax
        // multi foo:"some command", bar:"some other command"
        // which is how to assign a configuration to each command
        if(cmds[0] instanceof Map) {
            cmds = cmds[0].collect { it } 
        }
        
        // Each command will be assumed to use the full value of the currently
        // specified resource usage. This is unintuitive, so we scale them to achieve
        // the expected effect: the total used by all the commands will be equal 
        // to the amount specified
        def oldResources = this.usedResources
        this.usedResources = [:]
        for(def entry in oldResources) {
            this.usedResources[entry.key] = 
                new ResourceUnit(key: entry.value.key, amount:Math.max(Math.floor(entry.value.amount/cmds.size()),1))
        }
        log.info "Scaled resource use to ${usedResources.values()} to execute in multi block"
        
        try {
          List<Command> execCmds = cmds.collect { cmd -> 
              // Could be map entry or direct string
              if(cmd instanceof Map.Entry) {
                  Utils.box(cmd.value).collect { nestedCommand ->
                      async(nestedCommand,true,cmd.key,true) 
                  }
              }
              else {
                  async(cmd,true,null,true) 
              }
           }.flatten()
          
          List<Integer> exitValues = []
          List<CommandThread> threads = execCmds.collect { new CommandThread(toWaitFor:it, pipeline:Pipeline.currentRuntimePipeline.get()) }
          threads*.start()
          
         if(!Runner.opts.t && !probeMode) {
              // Wait for them to have resources allocated
              long waitTimeMs = 0
              while(execCmds.any { !it.resourcesSatisfied }) {
                  Thread.sleep(100)
                  waitTimeMs += 100
                  if(waitTimeMs > 10000 && waitTimeMs % 5000 == 0) {
                      log.info "Waiting for thread allocation in multi block: " + execCmds.count { it.allocated } + " allocated / " + execCmds.size() + " exitCodes = " + execCmds*.exitCode + " probeMode = " + probeMode
                  }
              }
              
              // Now we can log them to the command log, if they did not abort
              threads.each { if(!it.abort) { it.writeLog() } }
          }
              
          while(!probeMode) {
              int stillRunning = threads.count { it.toWaitFor.exitCode == -1 }
              if(stillRunning) {
                  log.info "Waiting for $stillRunning commands in multi block"
              }
              else
                break
                
              Thread.sleep(2000)
          }
          
          List aborts = threads*.abort.grep { it != null }
          if(aborts) {
              throw new PipelineTestAbort("Would execute multiple commands: \n\n" + [ 1..aborts.size(),aborts.collect { it.message.replaceAll("Would execute:","") }].transpose()*.join("\t").join("\n"))
          }
          
          if(probeMode) {
              log.info "Not checking command success because probe mode"
          }
          else {
              List<String> failed = [cmds,threads*.toWaitFor*.exitCode].transpose().grep { it[1] }
              if(failed) {
                  throw new PipelineError("Command(s) failed: \n\n" + failed.collect { "\t" + it[0] + "\n\t(Exit status = ${it[1]})\n"}.join("\n"))
              }
          }
        }
        finally {
          this.usedResources = oldResources
        }
    }
    
    /**
     * Regular expression for identifying string matching a range of integers,
     * eg: 10 - 30
     */
    final static Pattern INT_RANGE_PATTERN = ~/([0-9]*) *- *([0-9]*)$/
     
    /**
     * Asynchronously executes the given command by creating a CommandExecutor
     * and starting the command using it.  The exit code is not checked and
     * the command may still be running on return.  The Job instance 
     * is returned.  Callers can use the
     * {@link CommandExecutor#waitFor()} on the command's CommandExecutor to wait for the Job to finish.
     * @param deferred      If true, the command will not actually be started until
     *                      the waitFor() method is called
     */
    Command async(String cmd, boolean joinNewLines=true, String config = null, boolean deferred=false) {
        
      if(config == null)
          config = this.defaultConfig
          
      def joined = ""
      if(joinNewLines) {
          joined = Utils.joinShellLines(cmd)
      }
      else
          joined = cmd
          
      // note - set the command here, so that it can be used to resolve
      // the right configuration. However we set it again below
      // after we have resolved the right thread / procs value
      Command command = new Command(command:joined, configName:config)
      
      // Work out how many threads to request
      String actualThreads = this.usedResources['threads'].amount as String  
      
      // If the config itself specifies procs, it should override the auto-thread magic variable
      // which may get given a crazy high number of threads
      def commandCfg = command.getConfig(Utils.box(this.input))
      String configThreads = null
      if(commandCfg.containsKey('procs')) {
          def procs = commandCfg.procs
          int maxProcs = 0
          if(procs instanceof String) {
             // Allow range of integers
             Matcher intRangeMatch = INT_RANGE_PATTERN.matcher(procs)
             if(intRangeMatch) {
                 procs = intRangeMatch[0][1].toInteger()
                 maxProcs = intRangeMatch[0][2].toInteger()
             }
             else {
                 // NOTE: currently SGE is using a procs option like
                 // 'orte 3' for 3 processes. This here is a hack to enable
                 // that not to fail, but we need to think about how to handle that better
                 procs = procs.trim().replaceAll('[^0-9]','').toInteger()
             }
          }
          else
          if(procs instanceof IntRange) {
              procs = procs.from
              maxProcs = procs.to
          }
          log.info "Found procs value $procs (maxProcs = $maxProcs) to override computed threads value of $actualThreads"
          this.usedResources['threads'].amount = procs
          this.usedResources['threads'].maxAmount = maxProcs
      }
      
      // Inferred outputs are outputs that are picked up through the user's use of 
      // $ouput.<ext> form in their commands. These are intercepted at string evaluation time
      // (prior to the async or exec command entry) and set as inferredOutputs until
      // the command is executed, and then we wipe them out
      def checkOutputs = this.inferredOutputs + this.referencedOutputs + this.internalOutputs
      EventManager.instance.signal(PipelineEvent.COMMAND_CHECK, "Checking command", [ctx: this, command: cmd, joined: joined, outputs: checkOutputs])

      // We expect that the actual inputs will have been resolved by evaluation of the command to be executed 
      // before this method is invoked
      def actualResolvedInputs = Utils.box(this.@inputWrapper?.resolvedInputs) + internalInputs

      log.info "Checking actual resolved inputs $actualResolvedInputs"
      
      if(probeMode) {
          log.info "Skip check dependencies due to probe mode"
      }
      else
      if(!checkOutputs) {
          log.info "Skip check dependencies due to no outputs to check"
      }
      else
      if(Dependencies.instance.checkUpToDate(checkOutputs,actualResolvedInputs)) {
          return createUpToDateExecutor(command, checkOutputs)
      }
          
      // Reset the inferred outputs - once they are used the user should have to refer to them
      // again to re-invoke them
      this.inferredOutputs = []
      
      if(!probeMode) {
          // Check the command for versions of tools it uses
          if(!Runner.opts.t) { // Don't execute probes if the user is just testing the pipeline
            def toolsDiscovered = ToolDatabase.instance.probe(cmd)
          
            // Add the tools to our documentation
            if(toolsDiscovered)
                this.doc(["tools" : toolsDiscovered])
          }
          

          command.branch = this.branch
          command.outputs = checkOutputs.unique()
          command.stageId = this.pipelineStages[-1].id
          try {
              commandManager.start(stageName, command, config, Utils.box(this.input), 
                                       new File(outputDirectory), this.usedResources,
                                       deferred, this.outputLog)
          }
          finally {
              // If deferred then the thread count is not allocated yet, so we can't 
              // write the log line yet
              if(!deferred)
                  CommandLog.cmdLog.write(command.command)
          }
          
          // log.info "Command $command.id started with resources " + this.usedResources
          
          trackedOutputs[command.id] = command              
          List outputFilter = command.executor.ignorableOutputs

          return command
      }
      else {
          log.info("Skip command start for $command.command due to probe mode")
          return new Command(executor:new ProbeCommandExecutor())
      }
    }
    
    /**
     * Create an executor for the command given its outputs appear newer than its 
     * input. The executor may be a probe or the original executor if resume is
     * specified.
     * 
     * @param m
     */
    Command createUpToDateExecutor(Command command, List checkOutputs) {
      // If resuming, the input may be up to date but still in process of being created
      if(Config.config.mode == "resume") {
          if(waitForResumableOutputs(checkOutputs)) {
              return new Command(executor:new ProbeCommandExecutor())
          }
      }
          
      String message
      if(this.@input)
          message = "Skipping command " + Utils.truncnl(command.command, 30).trim() + " due to inferred outputs $checkOutputs newer than inputs ${this.@input}"
      else
          message = "Skipping command " + Utils.truncnl(command.command, 30).trim() + " because outputs $checkOutputs already exist (no inputs referenced)"
          
      log.info message
      msg message
          
      return new Command(executor:new ProbeCommandExecutor())
    }
    
    /**
     * Check if any of the given outputs are currently being created and if so,
     * waits for their process to finish and throws an error if it fails.
     * 
     */
    boolean waitForResumableOutputs(List boxedOutputs) {
        List<String> boxedOutputPaths = boxedOutputs*.toString()
        List<Command> commandsForMyOutputs = Runner.runningCommands.grep { cmd -> cmd.outputs?.any { it in boxedOutputPaths } }
        if(!commandsForMyOutputs.isEmpty()) {
            log.info "Resume will wait for commands ${commandsForMyOutputs*.id} that produce files overlapping with outputs $boxedOutputPaths"
                
            for(Command waitCommand in commandsForMyOutputs) {
                msg "Resuming command ${waitCommand.id} in stage $stageName to create ${boxedOutputPaths.join(',')} ..."
                outputLog.flush()
                
                CommandStatus waitCommandStatus = waitCommand.executor.status()
                if(waitCommandStatus == CommandStatus.RUNNING) {
                    // NOTE: race condition - command could finish right here - what to do?
                    waitCommand.exitCode = waitCommand.executor.waitFor()
                    this.commandManager.cleanup(waitCommand.id)
                    if(waitCommand.exitCode != 0) {
                        throw new PipelineError("Resumed command $waitCommand.id failed with error $waitCommand.exitCode:\n\n$waitCommand.command")
                    }
                }
                else {
                    log.info "Command $waitCommand.id in state $waitCommandStatus != RUNNING at time of wait: assume completed."
                }
            }
            return true
        }
        else {
            log.info "No running commands overlap outputs for stage $stageName"
            return false
        }
    }
    
    /**
     * Write a message to the output of the current stage
     */
    void msg(def m) {
        if(probeMode)
            return
        def date = (new Date()).format("HH:mm:ss")
        if(branch)
            this.outputLog.buffer "$date MSG [$branch]:  $m"
        else
            this.outputLog.buffer "$date MSG:  $m"
    }
   
   /**
    * Executes the given body with 'input' defined to be the
    * most recently produced output file(s) matching the
    * extensions specified by input
    * <p>
    * TODO: this performs essentially the same function as 
    * {@link PipelineInput#propertyMissing(String)}, it would 
    * be nice to merge them together and get rid of this one.
    *
    * @param c
    * @param inputs
    * @param body
    * @return
    */
   Object fromImpl(Object exts, Closure body) {
       
       log.info "From clause searching for inputs matching spec $exts"
       
       if(!exts || exts.every { it == null })
           throw new PipelineError("A call to 'from' was invoked with an empty or null argument. From requires a list of file patterns to match.")
       
       def orig = exts
       
       // Find all the pipeline stages outputs that were created
       // in the same thread
       def reverseOutputs 
       synchronized(pipelineStages) {
           reverseOutputs = pipelineStages.reverse().grep { 
                  isRelatedContext(it.context) && !it.context.is(this)
           }.collect { Utils.box(it.context.@output) }
           
           // Add a final stage that represents the original inputs (bit of a hack)
           // You can think of it as the initial inputs being the output of some previous stage
           // that we know nothing about
           reverseOutputs.add(Utils.box(pipelineStages[0].context.@input))
       }
       
       // Add an initial stage that represents the current input to this stage.  This way
       // if the from() spec is used and matches the actual inputs then it will go with those
       // rather than searching backwards for a previous match
       reverseOutputs.add(0,Utils.box(this.@input))
       
       int outputCount = reverseOutputs*.size().sum()
       if(outputCount<20) {
           log.info "Input list to check:  $reverseOutputs"
       }
       else {
           log.info "Input list to check has $outputCount entries (" + reverseOutputs[0].size() + ") in tier 1"
       }
       
       exts = Utils.box(exts).collect { (it instanceof PipelineOutput || it instanceof PipelineInput) ? it.toString() : it }
       
       Map extTotals = exts.countBy { it }
       
       // Counts of how many times each extension has been referenced
       Map<String,Integer> counts = exts.inject([:]) { r,ext -> r[ext]=0; r }
       def resolvedInputs = exts.collect { String ext ->
           
           String normExt = ext
           def matcher
           boolean globMatch = normExt.indexOf('*')>=0
           if(!globMatch) {
             ext.startsWith(".") ? ext : "." + ext
             matcher = { log.info("Check $it ends with $normExt");  it?.endsWith(normExt) }
           }
           else {
             final Pattern m = FastUtils.globToRegex(normExt)
             log.info "Converted glob pattern $normExt to regex ${m.pattern()}"
             matcher = { fileName ->
//                 log.info "Match $fileName to ${m.pattern()}"
                 fileName ? m.matcher(fileName).matches() : false
             }
           }
           
           int previousReferences = counts[ext]
           counts[ext]++
           
           // Count of how many of this kind of extension have been consumed
           int count = 0
           for(s in reverseOutputs) {
               def outputsFound = s.grep { matcher(it) }.collect { it.toString() }
               
               log.info "Matched : $outputsFound"
               
               if(outputsFound) {
                   
                   if(globMatch) {
                       return outputsFound
                   }
                   else
                   if(previousReferences - count < outputsFound.size()) {
                     log.info("Checking ${s} vs $normExt Y")
//                     int start = previousReferences - count
//                     int end =   outputsFound.size() - (previousReferences - count)
//                     if(previousReferences >= extTotals[ext]-1)
//                       return outputsFound[start..end]
//                     else
                       return outputsFound[previousReferences - count]
                   }
                   else
                       count+=outputsFound.size()
               }
//               log.info("Checking outputs ${s} vs $inp N")
           }
          
           // Not found - if the file exists as a path in its own right use that
           if(new File(ext).exists())
               return ext
       }
       
       log.info "Found inputs $resolvedInputs for spec $orig"
       
       List missingInputs = resolvedInputs.findIndexValues { it == null }
       if(missingInputs) {
           if(exts.size()>1)
               throw new PipelineError("Stage $stageName unable to locate one or more inputs specified by 'from' ending with $orig\nMost likely missing extensions: ${exts[missingInputs]}")
           else
               throw new PipelineError("Stage $stageName unable to locate one or more inputs specified by 'from' ending with $orig")
       }
           
       // resolvedInputs = Utils.unbox(resolvedInputs)
       resolvedInputs = resolvedInputs.flatten().unique()
       
       def oldInputs = this.@input
       this.@input  = resolvedInputs
       
       this.getInput().resolvedInputs.addAll(resolvedInputs)
      
       def result = withInputs(resolvedInputs,body)
       if(body != null)
           return this.nextInputs
       else
           return this // Allows chaining of the next command
   }
   
   /**
    * Executes the given closure with the inputs replaced with the specified
    * inputs, and then restores them afterwards. If the closure passed is null,
    * sets the 
    * 
    * @param newInputs
    * @param body
    * @return
    */
   def withInputs(List newInputs, Closure body) {
       
       def oldInputs = this.@input
       this.@input  = newInputs
       
       this.getInput().resolvedInputs.addAll(newInputs)
       
       def resetInputs = {
           allResolvedInputs.addAll(this.getInput().resolvedInputs)
           this.@input  = oldInputs
           this.@inputWrapper = null 
       }
       
       if(body != null) {
         def result = body()
         resetInputs()
         return result
       }
       else {
         this.inputResets << resetInputs
         return null
       }
   }
 
   /**
    * Implementation of "magic" forward method. See {@link PipelineDelegate#methodMissing} for
    * where this gets called.
    * 
    * @param values
    */
    void forwardImpl(List values) {
       this.nextInputs = values.flatten().collect {
           if(it instanceof MultiPipelineInput) {
               it.input
           }
           else
               String.valueOf(it)
       }.flatten()
       
       log.info("Forwarding ${nextInputs.size()} inputs ${nextInputs}")
   }
    
   Aliaser alias(def value) {
       new Aliaser(this.aliases, String.valueOf(value))
   }
   
   /**
    * The current stage is always the most recent stage to have executed
    * @return
    */
   PipelineStage getCurrentStage() {
       return this.stages[-1]
   }
   
    /**
     * First delete and then initialize with blank contents the list of 
     * unclean files
     */
    void initUncleanFilePath() {
        if(!UNCLEAN_FILE_PATH.exists()) 
            UNCLEAN_FILE_PATH.mkdirs()
            
        this.uncleanFilePath = new File(UNCLEAN_FILE_PATH, String.valueOf(Thread.currentThread().id))   
        if(uncleanFilePath.exists())
            this.uncleanFilePath.delete()
        this.uncleanFilePath.text = ""
    }
    
    /**
     * Cache of related contexts so that we do not compute them too often
     */
    Set<PipelineContext> relatedContexts = new HashSet<PipelineContext>()
    
    boolean isRelatedContext(PipelineContext ctx) {
        
        if(ctx.threadId == threadId)
            return true
            
        if(ctx.threadId == Pipeline.rootThreadId)
            return true
            
        if(ctx in relatedContexts)
            return true
            
        // NOTE: THIS SHOULD BE A RECURSIVE UPWARDS SEARCH
        // TODO: FIX THIS
        Pipeline pipeline = Pipeline.currentRuntimePipeline.get()
        def parentContexts = pipeline.parent.stages*.context
        if(ctx in parentContexts) {
            relatedContexts.add(ctx)
            return true
        }
            
        return false
    }
    
    /**
     * A convenience to allow the user to reference the number of threads for a command
     * simply by typing "$threads" in their command. 
     * @return
     */
    String getThreads() {
        
        Pipeline pipeline = Pipeline.currentRuntimePipeline.get()
        
        // When the user has specified custom resources
        if(!this.customThreadResources) {
            
            int childCount = 1
            while(pipeline.parent) {
                if(pipeline.parent.childCount) {
                    childCount *= pipeline.parent.childCount
                }
                pipeline = pipeline.parent
            }
            
            log.info "Computing threads based on parallel branch count of $childCount"
            
            // When the user said how many threads to use, just go with it
            // But otherwise, resolve it to the number of cores that the computer has
            int maxThreads = Config.config.customThreads?(int)Config.config.maxThreads : Runtime.getRuntime().availableProcessors()
            if(maxThreads > Config.config.maxThreads) {
                log.info "Using only $Config.config.maxThreads instead of configured $maxThreads because the configured value exceeds the number of available cores"
                maxThreads = Config.config.maxThreads
            }
            
            try {
                  // Old logic: divide by numer of branches - overly conservative
                  // this.usedResources['threads'].amount = Math.max((int)1, (int)maxThreads / childCount)
                  // The actual value is not resolved now until resources are negotiated inside Concurrency.allocateResources
                
                // Note the value 1 here is interpreted as "default" or "unset by the user" by 
                // the ThrottledDelegatingCommandExecutor
                this.usedResources['threads'].amount = 1
            }
            catch(Exception e) {
                e.printStackTrace()
            }
        }
        return THREAD_LAZY_VALUE
    }
    
    /**
     * 
     * @return
     */
    String getAuto() {
        '__bpipe_auto_value__'
    }
    
    /**
     * An entire list of resolved inputs including those directly resolved 
     * and those inferred by input variable file extensions.
     */
    List<String> getResolvedInputs() {
       ((this.@inputWrapper?.resolvedInputs?:[]) + this.allResolvedInputs).flatten().unique() 
    }
    
    /**
     * @return true if one or more of the commands in the current
     *         {@link #trackedOutputs} is inconsistent with those
     *         stored in the file system
     */
    boolean checkForModifiedCommands() {
        boolean modified = false
        trackedOutputs.each { String cmd, Command command ->
            
            List<String> outputs = command.outputs
            if(modified)
                return
                
            for(def o in outputs) {
                o = Utils.first(o)
                if(!o)
                    continue
                    
                // We do get outputs logged that weren't actually used,
                // so in this phase we ignore files that don't 
                // actually exist
                if(!new File(o).exists()) 
                    continue
                    
                File file = getOutputMetaData(o)
                if(!file.exists()) {
                    log.info "No metadata for file $o found"
                    continue
                }
                
                Properties p = new Properties()
                file.withInputStream { ifs ->
                    p.load(ifs)
                }
                
                String hash = Utils.sha1(cmd+"_"+o)
                if(p.fingerprint != hash) {
                    log.info "File $o was generated by command with different fingerprint [$p.fingerprint] to the one that produced current output [$hash]. Stage will run even though output files are newer than inputs."
                    modified = true
                    return
                }
                else
                    log.info "Fingerprint for file $o matches: up to date"
            }
        }
        
        return modified
    }
    
    /**
     * Change the default output directory for this pipeline stage.
     * Will rebase any outputs declared by transform / filter, etc
     * to the new output directory.
     * 
     * @param directoryName
     */
    void outputTo(String directoryName) {
        this.outputDirectory = directoryName
        if(this.@output)
            this.@output = toOutputFolder(this.@output)
            
        this.setDefaultOutput(this.@defaultOutput)
        
        OutputDirectoryWatcher.getDirectoryWatcher(directoryName)
        
        log.info "Output set to $directoryName (new default output = ${this.@defaultOutput})"
    }
    
    PipelineDelegate myDelegate = null
    
    /**
     * In order for "magic" methods to get resolved when invoked directly on the 
     * context (as opposed to referenced in an unqualified way inside a pipeline body
     * closure) we need to forward calls to missing methods explicitly through to the
     * delegate.
     */
    Object methodMissing(String name, args) {
        if(myDelegate)
            return myDelegate.methodMissing(name,args)
        else {
            try {
              msg ="An unknown function '$name' was invoked (arguments = ${args.grep {!it.class.name.startsWith('script') }}).\n\nPlease check your script to ensure this function is correct."
              log.severe(msg + ":\n" + Thread.currentThread().stackTrace*.toString().collect { '\t'+it}.join('\n'))
              throw new PipelineError(msg)
            }
            catch(Exception e) {
              def msg = "An unknown function '$name' was invoked.\n\nPlease check your script to ensure this function is correct."
              log.severe(msg + ":\n" + Thread.currentThread().stackTrace*.toString().collect { '\t'+it}.join('\n'))
              throw new PipelineError(msg)
            }
        }    
    }
    
    /**
     * Cause the pipeline to explicitly fail with a given message
     * @param message
     */
    void fail(String message) {
        if(currentCheck) {
            currentCheck.message = message
        }
        throw new PipelineError("Pipeline stage ${stageName} aborted with the following message:\n\n$message\n")
    }
    
    Sender fail(Sender s) {
        s.onSend = { details ->
            throw new PipelineError("Pipeline stage ${stageName} aborted with the following message:\n\n$details.subject\n")
        }
        return s
    }    
    
    /**
     * Cause the current branch to terminate and not process any further, but 
     * without causing a pipeline failure
     * 
     * @param message   message or reason for success (displayed to end user)
     */
    void succeed(String message) {
        if(currentCheck) {
            currentCheck.message = message
        }
        throw new UserTerminateBranchException(message)
    }
    
    def currentBuilder = null
    
    Check currentCheck = null
    
    Sender succeed(Sender s) {
        s.onSend = { details ->
            throw new UserTerminateBranchException(details.subject)
        }
        return s
    }
    
    Sender html(Closure c) {
        new Sender(this).html(c)
    }
    
    Sender text(Closure c) {
        new Sender(this).text(c)
    }
    
    Sender report(String reportName) {
        new Sender(this).report(reportName)
    }
    
    Sender send(Sender s) {
        return s
    }
    
    Checker check(String name, Closure c) {
        return new Checker(this,name, c)
    }
    
    Checker check(Closure c) {
        return new Checker(this,c)
    }
    
    String output(String value) {
        
        // If the user did not specify a directory then 
        // redirect to whatever the current output folder is
        if(new File(value).parentFile == null) 
            value = toOutputFolder(value)
        
        // setOutput(value)
        this.onNewOutputReferenced(null, value)
        this.@output = Utils.box(this.@output) + value
        return value
    }
    
    /**
     * Cleanup outputs matching the specified patterns from the current 
     * file output hierarchy (ie: resolvable within current branch).
     * <p>
     * The list of patterns can contain Strings (or any object coerceable to a string)
     * or it can contain regular expression Pattern objects (eg, created using ~"....")
     * or a mixture of both. The Strings will be treated as file extensions, while the 
     * patterns will be treated as end-matching patterns on the outputs visible to this 
     * pipeline stage.
     * 
     * @param patterns
     */
    void cleanup(java.lang.Object... patterns) {
        
        // This is used as a way to resolve inputs correctly in the same way
        // that we would look for inputs (following branch semantics)
        PipelineInput inp = getInput()
        
        List<String> exts = patterns.grep { !(it instanceof Pattern) }.collect { val ->
            val.toString()
        }
        
        List results = []
        if(exts) {
            results = inp.resolveInputsEndingWith(exts)
            log.info "Resolved upstream outputs matching $exts for cleanup : $results"
        }
        
        List<String> pats = patterns.grep { (it instanceof Pattern) }.collect { val ->
            val.toString()
        }
        
        if(pats) {
            List patResults = inp.resolveInputsEndingWithPatterns(pats, pats)
            log.info "Resolved upstream outputs matching $pats for cleanup : $results"
            results.addAll(patResults)
        }
        
        log.info "Removing outputs that were aliased from cleanup targets: aliased = $aliases"
        
        results = results.grep { !aliases.isAliased(it) }
        
        // Finally, cleanup all these files
        log.info "Attempting to cleanup files: $results"
        if(results) {
            
            // Are there actually existing files matching the patterns? If not, we can avoid the 
//            // expensive process of scanning the output folder for them
//            int countMatches = OutputDirectoryWatcher.countGlobalGlobMatches(patterns.grep { it instanceof String }) +
//                               OutputDirectoryWatcher.countGlobalPatternMatches(patterns.grep { it instanceof Pattern })
//                
//            if(countMatches == 0) {
//                log.info "Skipping cleanup process because no files observed to match patters: $patterns"
//                return
//            }
//            else {
//                log.info "Estimate of files matching cleanup patterns is $countMatches"
//            }
//                               
            List resultFiles = results.collect { new File(it) }
            
//            List<OutputMetaData> props = Dependencies.instance.scanOutputFolder()
            
            List<File> cleaned = []
            for(File result in resultFiles) {
                
                // Note we protect attempt to resolve canonical path with 
                // the file name equality because it is very slow!
//                OutputMetaData resultProps = props.find { (it.outputFile.name == result.name) && (GraphEntry.canonicalPathFor(it) == result.canonicalPath) }
                
                GraphEntry graph = Dependencies.instance.outputGraph
                Lock lock = Dependencies.instance.outputGraphLock.readLock()
                OutputMetaData resultProps 
                
                lock.lock()
                try {
                    GraphEntry resultEntry = graph.entryFor(result)
                    if(!resultEntry) {
                        log.warning("Unable to find output graph entry for output file $result. Will not clean up this file.")
                        continue
                    }
                    
                   resultProps = resultEntry.values.find { it.outputPath = result.path }
                }
                finally {
                    lock.unlock()
                }
                
                if(resultProps == null) {
                    log.warning "Unable to file matching known output $result.name"
                    System.err.println("WARNING: unable to cleanup output $result because meta data file could not be resolved")
                }
                else
                if(resultProps.cleaned) {
                    log.info "File $result already cleaned"
                }
                else {
                    Dependencies.instance.removeOutputFile(resultProps)
                    cleaned.add(result)
                }
            }
            
            if(cleaned) {
                println "MSG: The following files were cleaned: " + cleaned.join(",")
            }
        }
    }
    
    String memory(Object memoryValue) {
        int memoryAmountMB = Integer.parseInt(String.valueOf(memoryValue)) * 1000
        this.usedResources["memory"] = 
            new ResourceUnit(key:"memory", amount: memoryAmountMB, maxAmount: memoryAmountMB)
        return String.valueOf(memoryValue)
    }
    
    void debug() {
//        groovy.ui.Console console = new groovy.ui.Console();
        console.setVariable("pipeline", bpipe.Pipeline.currentRuntimePipeline.get());
        console.setVariable("context", this)
        console.run()
        while(console.frame.visible) {
            Thread.sleep(1000);
        }
    }
}

<|MERGE_RESOLUTION|>--- conflicted
+++ resolved
@@ -1459,11 +1459,7 @@
         !
         """.stripIndent(), false, config)    
     }
-<<<<<<< HEAD
-  
-=======
 
->>>>>>> 40972910
     void groovy(String groovyCommand) {
         groovy("", groovyCommand)
     }
